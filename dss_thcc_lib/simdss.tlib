--- conflicted
+++ resolved
@@ -47,10 +47,7 @@
                     type = generic
                     default_value = "1"
                     group = "Simulation"
-<<<<<<< HEAD
-=======
-                    no_evaluate
->>>>>>> ba0e9fa0
+                    no_evaluate
                 }
 
                 tsstp_unit {
