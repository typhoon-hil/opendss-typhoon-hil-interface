--- conflicted
+++ resolved
@@ -251,8 +251,6 @@
                 port_2 = mdl.get_item(port_2_name, parent=comp_handle, item_type="port")
                 mdl.create_connection(port_1, port_2)
 
-<<<<<<< HEAD
-=======
 
     # WorkAround to ensure Json export - Connect a dummy circuit
     dummy_circuit = mdl.get_item("Dummy Circuit", parent=comp_handle)
@@ -269,7 +267,6 @@
 
     old_state[comp_handle] = new_prop_values
 
->>>>>>> dc374e94
     #
     # Save value to the retro-compatibility property
     #
