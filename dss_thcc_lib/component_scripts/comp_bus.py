import numpy as np
old_state = {}
import numpy as np


def pos_offset(pos):
    """
    Offset position from center of the schematic
    """
    x0, y0 = 8192, 8192

    pos_x, pos_y = pos

    return x0 + pos_x, y0 + pos_y


def topology_dynamics(mdl, mask_handle):
    comp_handle = mdl.get_parent(mask_handle)

    #
    # Get new property values to be applied (display values)
    #
    new_prop_values = {}
    for prop in mdl.get_property_values(comp_handle):
        p = mdl.prop(mask_handle, prop)
        new_prop_values[prop] = mdl.get_property_disp_value(p)
    #
    # If the property values are the same as on the previous run, stop
    #
    global old_state
    if new_prop_values == old_state.get(comp_handle):
        return

    # conf_prop = mdl.prop(comp_handle, "conf")
    # type_prop = mdl.prop(comp_handle, "type_prop")

    #
    # Phases checkbox properties
    #
    phase_a = new_prop_values.get("phase_a") in ("True", True)
    phase_b = new_prop_values.get("phase_b") in ("True", True)
    phase_c = new_prop_values.get("phase_c") in ("True", True)
    phase_n = new_prop_values.get("phase_n") in ("True", True)

    #
    # Port altering properties
    #
    num_phases = sum((phase_a, phase_b, phase_c, phase_n))
    sides_conf = new_prop_values.get("conf")

    #
    # Must select at least one phase
    #
    if num_phases == 0:
        phase_a = True
        mdl.set_property_value(mdl.prop(mask_handle, "phase_a"), True)
        num_phases = 1
        mdl.info(f"{mdl.get_name(comp_handle)}: "
                 f"At least one phase must be selected. Setting to A.")

    #
    # Update ports
    #
    all_port_names = dict()
    all_port_names[1] = [f"{phase}1" for phase in "ABCN"]
    all_port_names[2] = [f"{phase}2" for phase in "ABCN"]

    # Port positions
    port_positions = {
        "A1": pos_offset((-200, -200)),
        "B1": pos_offset((-200, 0)),
        "C1": pos_offset((-200, 200)),
        "N1": pos_offset((-200, 400)),
        "A2": pos_offset((200, -200)),
        "B2": pos_offset((200, 0)),
        "C2": pos_offset((200, 200)),
        "N2": pos_offset((200, 400)),
    }

    # Which ports should be added
    new_ports = {
        "A1": phase_a,
        "B1": phase_b,
        "C1": phase_c,
        "N1": phase_n,
    }
    if sides_conf == "on both sides":
        new_ports.update(
            {
                "A2": phase_a,
                "B2": phase_b,
                "C2": phase_c,
                "N2": phase_n,
            }
        )

    for side, port_names in all_port_names.items():
        count_port = 0
        for port_name in all_port_names[side]:
            # Find existing port handle
            port = mdl.get_item(port_name, parent=comp_handle, item_type="port")
            # Boolean to determine port addition or removal
            included_port = new_ports.get(port_name)

            # Calculate terminal position
            image_size = 32 * num_phases
            term_x = -8 if side == 1 else 8
            term_y = 32 * count_port - (image_size / 2 - 16)
            term_pos = term_x, term_y

            if included_port:
                count_port += 1
                if not port:
                    # Add the port
                    mdl.create_port(name=port_name,
                                    parent=comp_handle,
                                    flip="flip_horizontal" if side == 2 else None,
                                    position=port_positions[port_name],
                                    terminal_position=term_pos,
                                    )
                else:
                    # Move the terminal into the new position
                    mdl.set_port_properties(port, terminal_position=term_pos)
            else:
                if port:
                    # Remove port
                    mdl.delete_item(port)

    #
    # Create connections
    #
    if sides_conf == "on both sides":

        # Remove any existing connection
        for conn in mdl.get_items(parent=comp_handle, item_type="connection"):
            mdl.delete_item(conn)

        # Connect ports to each other
        for port_1_name, port_2_name in zip(all_port_names[1], all_port_names[2]):
            included = new_ports.get(port_1_name)
            # WorkAround - When we have device marker, the bus is not exported to Json
<<<<<<< HEAD
            sc_item = mdl.get_item(f"SC{port_1_name[0]}", parent=comp_handle)
=======
            sc_item = mdl.get_item(f"SC_{port_1_name[0]}", parent=comp_handle)
>>>>>>> c2af782b
            if sc_item:
                mdl.delete_item(sc_item)
            if included:
                port_1 = mdl.get_item(port_1_name, parent=comp_handle, item_type="port")
                port_2 = mdl.get_item(port_2_name, parent=comp_handle, item_type="port")
                port_1_pos = mdl.get_position(port_1)
                port_2_pos = mdl.get_position(port_2)
<<<<<<< HEAD
                sc_pos_x = np.mean([port_1_pos[0], port_2_pos[0]])
                sc_pos_y = np.mean([port_1_pos[1], port_2_pos[1]])
                # WorkAround - When we have device marker, the bus is not exported to Json
                sc_item = mdl.get_item(f"SC{port_1_name[0]}", parent=comp_handle)
                if not sc_item:
                    sc_item = mdl.create_component("core/Short Circuit",
                                                   name=f"SC{port_1_name[0]}",
                                                   position=(sc_pos_x, sc_pos_y),
=======
                # WorkAround - When we have device marker, the bus is not exported to Json
                sc_item = mdl.get_item(f"SC_{port_1_name[0]}", parent=comp_handle)
                if not sc_item:
                    sc_item = mdl.create_component("core/Short Circuit",
                                                   name=f"SC_{port_1_name[0]}",
                                                   position=(np.mean([port_1_pos[0], port_2_pos[0]]), port_1_pos[1]),
>>>>>>> c2af782b
                                                   parent=comp_handle)
                mdl.create_connection(port_1, mdl.term(sc_item, "p_node"))
                mdl.create_connection(mdl.term(sc_item, "n_node"), port_2)

    old_state[comp_handle] = new_prop_values

    #
    # Save value to the retro-compatibility property
    #
    type_prop = mdl.prop(mask_handle, "type_prop")
    retro_string = ""
    retro_string += phase_a * "A" + phase_b * "B" + phase_c * "C" + phase_n * "N"
    mdl.set_property_value(type_prop, retro_string)


def define_icon(mdl, mask_handle):
    """
    Defines the component icon based on the number of phases
    """

    phase_a = mdl.get_property_disp_value(mdl.prop(mask_handle, "phase_a"))
    phase_b = mdl.get_property_disp_value(mdl.prop(mask_handle, "phase_b"))
    phase_c = mdl.get_property_disp_value(mdl.prop(mask_handle, "phase_c"))
    phase_n = mdl.get_property_disp_value(mdl.prop(mask_handle, "phase_n"))

    num_phases = sum((phase_a, phase_b, phase_c, phase_n))
    image = f"images/bus_{num_phases}ph.svg"
    mdl.set_component_icon_image(mask_handle, image)


def retro_compatibility(mdl, mask_handle):
    phase_a_prop = mdl.prop(mask_handle, "phase_a")
    phase_b_prop = mdl.prop(mask_handle, "phase_b")
    phase_c_prop = mdl.prop(mask_handle, "phase_c")
    phase_n_prop = mdl.prop(mask_handle, "phase_n")

    prop_mapping = {
        "A": phase_a_prop,
        "B": phase_b_prop,
        "C": phase_c_prop,
        "N": phase_n_prop,
    }

    type_prop = mdl.prop(mask_handle, "type_prop")
    old_type_value = mdl.get_property_value(type_prop)

    # Mark the correspondent checkbox for each letter in the old value
    for letter in "ABCN":
        if letter in old_type_value:
            mdl.set_property_value(prop_mapping[letter], True)
        else:
            mdl.set_property_value(prop_mapping[letter], False)<|MERGE_RESOLUTION|>--- conflicted
+++ resolved
@@ -1,4 +1,3 @@
-import numpy as np
 old_state = {}
 import numpy as np
 
@@ -139,11 +138,7 @@
         for port_1_name, port_2_name in zip(all_port_names[1], all_port_names[2]):
             included = new_ports.get(port_1_name)
             # WorkAround - When we have device marker, the bus is not exported to Json
-<<<<<<< HEAD
-            sc_item = mdl.get_item(f"SC{port_1_name[0]}", parent=comp_handle)
-=======
             sc_item = mdl.get_item(f"SC_{port_1_name[0]}", parent=comp_handle)
->>>>>>> c2af782b
             if sc_item:
                 mdl.delete_item(sc_item)
             if included:
@@ -151,23 +146,12 @@
                 port_2 = mdl.get_item(port_2_name, parent=comp_handle, item_type="port")
                 port_1_pos = mdl.get_position(port_1)
                 port_2_pos = mdl.get_position(port_2)
-<<<<<<< HEAD
-                sc_pos_x = np.mean([port_1_pos[0], port_2_pos[0]])
-                sc_pos_y = np.mean([port_1_pos[1], port_2_pos[1]])
-                # WorkAround - When we have device marker, the bus is not exported to Json
-                sc_item = mdl.get_item(f"SC{port_1_name[0]}", parent=comp_handle)
-                if not sc_item:
-                    sc_item = mdl.create_component("core/Short Circuit",
-                                                   name=f"SC{port_1_name[0]}",
-                                                   position=(sc_pos_x, sc_pos_y),
-=======
                 # WorkAround - When we have device marker, the bus is not exported to Json
                 sc_item = mdl.get_item(f"SC_{port_1_name[0]}", parent=comp_handle)
                 if not sc_item:
                     sc_item = mdl.create_component("core/Short Circuit",
                                                    name=f"SC_{port_1_name[0]}",
                                                    position=(np.mean([port_1_pos[0], port_2_pos[0]]), port_1_pos[1]),
->>>>>>> c2af782b
                                                    parent=comp_handle)
                 mdl.create_connection(port_1, mdl.term(sc_item, "p_node"))
                 mdl.create_connection(mdl.term(sc_item, "n_node"), port_2)
@@ -181,7 +165,6 @@
     retro_string = ""
     retro_string += phase_a * "A" + phase_b * "B" + phase_c * "C" + phase_n * "N"
     mdl.set_property_value(type_prop, retro_string)
-
 
 def define_icon(mdl, mask_handle):
     """
