--- conflicted
+++ resolved
@@ -354,6 +354,7 @@
         self.mdl_ref = mdl
         self.saved_instance = instance  # Avoid window closing instantly
 
+
     def update_dss_path(self, path, filename):
 
         self.dss_folder = path
@@ -481,22 +482,14 @@
                 self.hour_to_time_all(str(item_mon_names[idx]))
 
     def hour_to_time_all(self, plot_name):
-<<<<<<< HEAD
-        csv_name = str(self.dss_model_name) + "_Mon_" + plot_name + "_1"    # _1 because it seems dss is including it
-=======
         csv_name = str(self.dss_model_name) + "_Mon_" + plot_name + "_1" # It seems dss is including the _1
->>>>>>> 65a7abf7
         csv_file_path = self.dss_output_path.joinpath(csv_name + '.csv')
         csvread = pd.read_csv(csv_file_path)
         csvread.rename(columns={'hour': 'Time'}, inplace=True)
         csvread.to_csv(csv_file_path)
 
     def hour_to_time(self, plot_name):
-<<<<<<< HEAD
-        csv_name = str(self.dss_model_name) + "_Mon_" + str(self.plot_list_dict[str(plot_name)]) + "_1"    # _1 because it seems dss is including it
-=======
         csv_name = str(self.dss_model_name) + "_Mon_" + str(self.plot_list_dict[str(plot_name)]) + "_1" # It seems dss is including the _1
->>>>>>> 65a7abf7
         csv_file_path = self.dss_output_path.joinpath(csv_name + '.csv')
         csvread = pd.read_csv(csv_file_path)
         csvread.rename(columns={'hour': 'Time'}, inplace=True)
@@ -553,6 +546,7 @@
                 cfg_select = self.cfg_file_vi
             self.plotprocess.startDetached(f'cmd /c pushd "{thcc_folder[:2]}" & typhoon_hil sa --data_file="{csv_file_path}" --config_file="{cfg_select}"')
 
+
     def do_signal_plot(self):
         item_count = self.list_dss_plot.count()
 
@@ -570,11 +564,7 @@
 
         mode = "0"
         if current_item:
-<<<<<<< HEAD
-            csv_name = str(self.dss_model_name) + "_Mon_" + str(self.plot_list_dict[str(current_item.text())]) + "_1"    # _1 because it seems dss is including it
-=======
             csv_name = str(self.dss_model_name) + "_Mon_" + str(self.plot_list_dict[str(current_item.text())]) + "_1" # It seems dss is including the _1
->>>>>>> 65a7abf7
             if "VOLTAGE" in csv_name:
                 mode = "0"
             elif "POWER" in csv_name:
