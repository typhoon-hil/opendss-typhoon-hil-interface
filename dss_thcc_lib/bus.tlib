--- conflicted
+++ resolved
@@ -1,86 +1,12 @@
-// Edit only the code, do not open and save from TSE.
+// Edit only the code, Do not open and save from TSE.
 // See the file "tse_component_edit.tlib" if you want to edit this component on TSE.
 library "OpenDSS" {
 
     component Subsystem Root {
         component Subsystem Bus {
             layout = static
-<<<<<<< HEAD
             port A1 {
                 position = -8, -48.0
-=======
-            component Subsystem "Dummy Circuit" {
-                layout = dynamic
-                component "core/Open Circuit" "Open Circuit2" {
-                }
-                [
-                    position = 8080, 8096
-                    rotation = right
-                    hide_name = True
-                ]
-
-                component "core/Resistor" R1 {
-                }
-                [
-                    position = 7992, 8104
-                    rotation = right
-                ]
-
-                port Conn {
-                    position = bottom:auto
-                    kind = pe
-                }
-                [
-                    position = 8032, 8208
-                    rotation = left
-                ]
-
-                junction Junction1 pe
-                [
-                    position = 8032, 8152
-                ]
-
-                connect "Open Circuit2.n_node" Junction1 as Connection12
-                connect Junction1 Conn as Connection13
-                [
-                    breakpoints = 8032, 8152
-                ]
-                connect R1.n_node Junction1 as Connection14
-                connect R1.p_node "Open Circuit2.p_node" as Connection15
-
-                test = "999"
-
-                mask {
-                    description = "<html><head><meta name=\"qrichtext\" content=\"1\"></meta><style type=\"text/css\">p, li { white-space: pre-wrap; }</style></head><body style=\"\"><p style=\"-qt-paragraph-type:empty; margin-top:0px; margin-bottom:0px; margin-left:0px; margin-right:0px; -qt-block-indent:0; text-indent:0px;\"><br></br></p></body></html>"
-
-                    test {
-                        label = "test"
-                        widget = edit
-                        type = generic
-                        default_value = "0"
-                    }
-
-                    CODE open
-                        from typhoon.apps.schematic_editor.dialogs.component_property_dialogs.general import RegularComponentPropertiesDialog
-
-                        dialog = RegularComponentPropertiesDialog(
-                            component=component,
-                            property_container=component.masks[-1],
-                            current_diagram=current_diagram
-                        )
-                        dialog.exec_()
-
-                    ENDCODE
-                }
-            }
-            [
-                position = 8192, 7864
-                size = 64, 72
-            ]
-
-            port A1 {
-                position = -8, -32.0
->>>>>>> dc374e94
                 kind = pe
                 direction =  in
             }
@@ -88,13 +14,8 @@
                 position = 7992, 7992
             ]
 
-<<<<<<< HEAD
             port B1 {
                 position = -8, -16.0
-=======
-            port A2 {
-                position = 8, -32.0
->>>>>>> dc374e94
                 kind = pe
                 direction =  in
             }
@@ -102,13 +23,8 @@
                 position = 7992, 8192
             ]
 
-<<<<<<< HEAD
             port C1 {
                 position = -8, 16.0
-=======
-            port B1 {
-                position = -8, 0.0
->>>>>>> dc374e94
                 kind = pe
                 direction =  in
             }
@@ -116,13 +32,8 @@
                 position = 7992, 8392
             ]
 
-<<<<<<< HEAD
             port A2 {
                 position = 8, -48.0
-=======
-            port B2 {
-                position = 8, 0.0
->>>>>>> dc374e94
                 kind = pe
                 direction =  in
             }
@@ -131,13 +42,8 @@
                 scale = -1, 1
             ]
 
-<<<<<<< HEAD
             port B2 {
                 position = 8, -16.0
-=======
-            port C1 {
-                position = -8, 32.0
->>>>>>> dc374e94
                 kind = pe
                 direction =  in
             }
@@ -147,11 +53,7 @@
             ]
 
             port C2 {
-<<<<<<< HEAD
                 position = 8, 16.0
-=======
-                position = 8, 32.0
->>>>>>> dc374e94
                 kind = pe
                 direction =  in
             }
@@ -160,7 +62,6 @@
                 scale = -1, 1
             ]
 
-<<<<<<< HEAD
             port N1 {
                 position = -8, 48.0
                 kind = pe
@@ -179,17 +80,6 @@
                 position = 8392, 8592
                 scale = -1, 1
             ]
-=======
-            comment Comment1 START <!DOCTYPE HTML PUBLIC "-//W3C//DTD HTML 4.0//EN" "http://www.w3.org/TR/REC-html40/strict.dtd"><html><head><meta name="qrichtext" content="1" /><style type="text/css">p, li { white-space: pre-wrap; }</style></head><body style=" font-family:'Arial'; font-size:12pt; font-weight:400; font-style:normal;"><p style=" margin-top:0px; margin-bottom:0px; margin-left:0px; margin-right:0px; -qt-block-indent:0; text-indent:0px;">The compiler doesn't export the Empty</p><p style=" margin-top:0px; margin-bottom:0px; margin-left:0px; margin-right:0px; -qt-block-indent:0; text-indent:0px;">Subsystems to JSON due</p><p style=" margin-top:0px; margin-bottom:0px; margin-left:0px; margin-right:0px; -qt-block-indent:0; text-indent:0px;">to matrix optimization</p><p style="-qt-paragraph-type:empty; margin-top:0px; margin-bottom:0px; margin-left:0px; margin-right:0px; -qt-block-indent:0; text-indent:0px;"><br /></p><p style="-qt-paragraph-type:empty; margin-top:0px; margin-bottom:0px; margin-left:0px; margin-right:0px; -qt-block-indent:0; text-indent:0px;"><br /></p><p style="-qt-paragraph-type:empty; margin-top:0px; margin-bottom:0px; margin-left:0px; margin-right:0px; -qt-block-indent:0; text-indent:0px;"><br /></p><p style="-qt-paragraph-type:empty; margin-top:0px; margin-bottom:0px; margin-left:0px; margin-right:0px; -qt-block-indent:0; text-indent:0px;"><br /></p><p style="-qt-paragraph-type:empty; margin-top:0px; margin-bottom:0px; margin-left:0px; margin-right:0px; -qt-block-indent:0; text-indent:0px;"><br /></p><p style=" margin-top:0px; margin-bottom:0px; margin-left:0px; margin-right:0px; -qt-block-indent:0; text-indent:0px;">       </p></body></html> ENDCOMMENT
-            [
-                position = 8040, 7752
-            ]
-
-            connect A1 A2 as Connection1
-            connect B1 B2 as Connection2
-            connect C1 C2 as Connection3
-            connect A1 "Dummy Circuit.Conn" as Connection4
->>>>>>> dc374e94
 
             connect A1 A2 as Connection1
             connect B1 B2 as Connection2
@@ -198,7 +88,6 @@
 
             mask {
                 description = "<html><head><meta name=\"qrichtext\" content=\"1\"></meta><style type=\"text/css\">p, li { white-space: pre-wrap; }</style></head><body style=\"\"><p style=\"margin-top:0px; margin-bottom:0px; margin-left:0px; margin-right:0px; -qt-block-indent:0; text-indent:0px;\">This component represents a Bus Circuit Element from the OpenDSS and should be connected between any other circuit elements. Terminals from different buses cannot be connected directly.</p><p style=\"-qt-paragraph-type:empty; margin-top:0px; margin-bottom:0px; margin-left:0px; margin-right:0px; -qt-block-indent:0; text-indent:0px;\"><br></br></p><p style=\"margin-top:0px; margin-bottom:0px; margin-left:0px; margin-right:0px; -qt-block-indent:0; text-indent:0px;\">For Typhoon HIL Toolchain purposes, the Bus Component has internal meters from which electrical measurements can be accessed. At this moment only the three-phase meter is available, thus, measurements are only available when the phases \'ABC\' are selected.</p><p style=\"-qt-paragraph-type:empty; margin-top:0px; margin-bottom:0px; margin-left:0px; margin-right:0px; -qt-block-indent:0; text-indent:0px;\"><br></br></p></body></html>"
-<<<<<<< HEAD
 
                 sld_mode {
                     label = "Single-line representation"
@@ -222,8 +111,6 @@
                         comp_script.mask_dialog_dynamics(mdl, container_handle, prop_handle, new_value)
                     ENDCODE
                 }
-=======
->>>>>>> dc374e94
 
                 type_prop {
                     label = "Type"
