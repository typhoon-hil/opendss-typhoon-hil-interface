import string
import math
import dss_thcc_lib.gui_scripts.objects_header_and_column as objects_header_and_column
import pandas as pd
import pathlib
import dss_thcc_lib.extra.dss_parser as dss_parser

from PyQt5 import QtCore, QtGui, QtWidgets

class Ui_objects(object):

    def setupUi(self, objects):
        objects.setObjectName("objects")
        objects.resize(589, 549)
        objects.setMinimumSize(QtCore.QSize(589, 549))
        objects.setMaximumSize(QtCore.QSize(589, 549))
        self.tabWidget = QtWidgets.QTabWidget(objects)
        self.tabWidget.setGeometry(QtCore.QRect(10, 10, 571, 471))
        self.tabWidget.setObjectName("tabWidget")
        self.tab_linecode = QtWidgets.QWidget()
        self.tab_linecode.setObjectName("tab_linecode")
        self.label_linecodes = QtWidgets.QLabel(self.tab_linecode)
        self.label_linecodes.setGeometry(QtCore.QRect(10, 40, 61, 16))
        self.label_linecodes.setObjectName("label_linecodes")
        self.group_parameters = QtWidgets.QGroupBox(self.tab_linecode)
        self.group_parameters.setGeometry(QtCore.QRect(150, 40, 401, 311))
        self.group_parameters.setObjectName("group_parameters")
        self.edit_r1 = QtWidgets.QLineEdit(self.group_parameters)
        self.edit_r1.setGeometry(QtCore.QRect(50, 70, 91, 20))
        self.edit_r1.setObjectName("edit_r1")
        self.label_r1 = QtWidgets.QLabel(self.group_parameters)
        self.label_r1.setGeometry(QtCore.QRect(20, 70, 31, 16))
        self.label_r1.setObjectName("label_r1")
        self.label_r1_unit = QtWidgets.QLabel(self.group_parameters)
        self.label_r1_unit.setGeometry(QtCore.QRect(150, 70, 31, 16))
        self.label_r1_unit.setObjectName("label_r1_unit")
        self.label_r0_unit = QtWidgets.QLabel(self.group_parameters)
        self.label_r0_unit.setGeometry(QtCore.QRect(150, 100, 31, 16))
        self.label_r0_unit.setObjectName("label_r0_unit")
        self.edit_r0 = QtWidgets.QLineEdit(self.group_parameters)
        self.edit_r0.setGeometry(QtCore.QRect(50, 100, 91, 20))
        self.edit_r0.setObjectName("edit_r0")
        self.label_r0 = QtWidgets.QLabel(self.group_parameters)
        self.label_r0.setGeometry(QtCore.QRect(20, 100, 31, 16))
        self.label_r0.setObjectName("label_r0")
        self.label_x1_unit = QtWidgets.QLabel(self.group_parameters)
        self.label_x1_unit.setGeometry(QtCore.QRect(150, 130, 31, 16))
        self.label_x1_unit.setObjectName("label_x1_unit")
        self.edit_x1 = QtWidgets.QLineEdit(self.group_parameters)
        self.edit_x1.setGeometry(QtCore.QRect(50, 130, 91, 20))
        self.edit_x1.setObjectName("edit_x1")
        self.label_x1 = QtWidgets.QLabel(self.group_parameters)
        self.label_x1.setGeometry(QtCore.QRect(20, 130, 31, 16))
        self.label_x1.setObjectName("label_x1")
        self.label_x0_unit = QtWidgets.QLabel(self.group_parameters)
        self.label_x0_unit.setGeometry(QtCore.QRect(150, 160, 31, 16))
        self.label_x0_unit.setObjectName("label_x0_unit")
        self.edit_x0 = QtWidgets.QLineEdit(self.group_parameters)
        self.edit_x0.setGeometry(QtCore.QRect(50, 160, 91, 20))
        self.edit_x0.setObjectName("edit_x0")
        self.label_x0 = QtWidgets.QLabel(self.group_parameters)
        self.label_x0.setGeometry(QtCore.QRect(20, 160, 31, 16))
        self.label_x0.setObjectName("label_x0")
        self.label_c1_unit = QtWidgets.QLabel(self.group_parameters)
        self.label_c1_unit.setGeometry(QtCore.QRect(150, 190, 31, 16))
        self.label_c1_unit.setObjectName("label_c1_unit")
        self.edit_c1 = QtWidgets.QLineEdit(self.group_parameters)
        self.edit_c1.setGeometry(QtCore.QRect(50, 190, 91, 20))
        self.edit_c1.setObjectName("edit_c1")
        self.label_c1 = QtWidgets.QLabel(self.group_parameters)
        self.label_c1.setGeometry(QtCore.QRect(20, 190, 31, 16))
        self.label_c1.setObjectName("label_c1")
        self.label_c0_unit = QtWidgets.QLabel(self.group_parameters)
        self.label_c0_unit.setGeometry(QtCore.QRect(150, 220, 31, 16))
        self.label_c0_unit.setObjectName("label_c0_unit")
        self.edit_c0 = QtWidgets.QLineEdit(self.group_parameters)
        self.edit_c0.setGeometry(QtCore.QRect(50, 220, 91, 20))
        self.edit_c0.setObjectName("edit_c0")
        self.label_c0 = QtWidgets.QLabel(self.group_parameters)
        self.label_c0.setGeometry(QtCore.QRect(20, 220, 31, 16))
        self.label_c0.setObjectName("label_c0")
        self.button_linecode_save = QtWidgets.QPushButton(self.group_parameters)
        self.button_linecode_save.setGeometry(QtCore.QRect(150, 270, 75, 23))
        self.button_linecode_save.setObjectName("button_linecode_save")
        self.label_rmatrix = QtWidgets.QLabel(self.group_parameters)
        self.label_rmatrix.setGeometry(QtCore.QRect(210, 70, 41, 16))
        self.label_rmatrix.setObjectName("label_rmatrix")
        self.label_rmatrix_unit = QtWidgets.QLabel(self.group_parameters)
        self.label_rmatrix_unit.setGeometry(QtCore.QRect(360, 70, 31, 16))
        self.label_rmatrix_unit.setObjectName("label_rmatrix_unit")
        self.edit_rmatrix = QtWidgets.QLineEdit(self.group_parameters)
        self.edit_rmatrix.setGeometry(QtCore.QRect(260, 70, 91, 20))
        self.edit_rmatrix.setObjectName("edit_rmatrix")
        self.label_xmatrix = QtWidgets.QLabel(self.group_parameters)
        self.label_xmatrix.setGeometry(QtCore.QRect(210, 100, 41, 16))
        self.label_xmatrix.setObjectName("label_xmatrix")
        self.label_xmatrix_unit = QtWidgets.QLabel(self.group_parameters)
        self.label_xmatrix_unit.setGeometry(QtCore.QRect(360, 100, 31, 16))
        self.label_xmatrix_unit.setObjectName("label_xmatrix_unit")
        self.edit_xmatrix = QtWidgets.QLineEdit(self.group_parameters)
        self.edit_xmatrix.setGeometry(QtCore.QRect(260, 100, 91, 20))
        self.edit_xmatrix.setObjectName("edit_xmatrix")
        self.label_cmatrix = QtWidgets.QLabel(self.group_parameters)
        self.label_cmatrix.setGeometry(QtCore.QRect(210, 130, 41, 16))
        self.label_cmatrix.setObjectName("label_cmatrix")
        self.label_cmatrix_unit = QtWidgets.QLabel(self.group_parameters)
        self.label_cmatrix_unit.setGeometry(QtCore.QRect(360, 130, 31, 16))
        self.label_cmatrix_unit.setObjectName("label_cmatrix_unit")
        self.edit_cmatrix = QtWidgets.QLineEdit(self.group_parameters)
        self.edit_cmatrix.setGeometry(QtCore.QRect(260, 130, 91, 20))
        self.edit_cmatrix.setObjectName("edit_cmatrix")
        self.label_phases = QtWidgets.QLabel(self.group_parameters)
        self.label_phases.setGeometry(QtCore.QRect(210, 160, 41, 16))
        self.label_phases.setObjectName("label_phases")
        self.edit_phases = QtWidgets.QLineEdit(self.group_parameters)
        self.edit_phases.setGeometry(QtCore.QRect(260, 160, 91, 20))
        self.edit_phases.setObjectName("edit_phases")
        self.radio_symmetrical = QtWidgets.QRadioButton(self.group_parameters)
        self.radio_symmetrical.setGeometry(QtCore.QRect(100, 30, 82, 17))
        self.radio_symmetrical.setChecked(True)
        self.radio_symmetrical.setObjectName("radio_symmetrical")
        self.radio_matrix = QtWidgets.QRadioButton(self.group_parameters)
        self.radio_matrix.setGeometry(QtCore.QRect(210, 30, 82, 17))
        self.radio_matrix.setObjectName("radio_matrix")
        self.list_linecodes = QtWidgets.QListWidget(self.tab_linecode)
        self.list_linecodes.setGeometry(QtCore.QRect(10, 60, 121, 271))
        self.list_linecodes.setObjectName("list_linecodes")
        self.button_newlinecode = QtWidgets.QPushButton(self.tab_linecode)
        self.button_newlinecode.setGeometry(QtCore.QRect(10, 340, 121, 23))
        self.button_newlinecode.setObjectName("button_newlinecode")
        self.button_copylinecode = QtWidgets.QPushButton(self.tab_linecode)
        self.button_copylinecode.setGeometry(QtCore.QRect(10, 370, 121, 23))
        self.button_copylinecode.setObjectName("button_copylinecode")
        self.button_linecodesfromdss = QtWidgets.QPushButton(self.tab_linecode)
        self.button_linecodesfromdss.setGeometry(QtCore.QRect(10, 10, 121, 23))
        self.button_linecodesfromdss.setObjectName("button_linecodesfromdss")
        self.tabWidget.addTab(self.tab_linecode, "")
        self.tab_wiredata = QtWidgets.QWidget()
        self.tab_wiredata.setObjectName("tab_wiredata")
        self.tabWidget.addTab(self.tab_wiredata, "")
        self.tab_linespacing = QtWidgets.QWidget()
        self.tab_linespacing.setObjectName("tab_linespacing")
        self.tabWidget.addTab(self.tab_linespacing, "")
        self.tab_linegeometry = QtWidgets.QWidget()
        self.tab_linegeometry.setObjectName("tab_linegeometry")
        self.tabWidget.addTab(self.tab_linegeometry, "")


        self.tab_loadshape = QtWidgets.QWidget()
        self.tab_loadshape.setObjectName("tab_loadshape")
        self.group_loadshape_parameters = QtWidgets.QGroupBox(self.tab_loadshape)
        self.group_loadshape_parameters.setGeometry(QtCore.QRect(150, 40, 401, 401))
        self.group_loadshape_parameters.setObjectName("group_loadshape_parameters")
        self.button_loadshape_save = QtWidgets.QPushButton(self.group_loadshape_parameters)
        self.button_loadshape_save.setGeometry(QtCore.QRect(163, 370, 75, 23))
        self.button_loadshape_save.setObjectName("button_loadshape_save")
        self.label_npts = QtWidgets.QLabel(self.group_loadshape_parameters)
        self.label_npts.setGeometry(QtCore.QRect(20, 90, 41, 20))
        self.label_npts.setObjectName("label_npts")
        self.label_npts_unit = QtWidgets.QLabel(self.group_loadshape_parameters)
        self.label_npts_unit.setGeometry(QtCore.QRect(110, 90, 31, 20))
        self.label_npts_unit.setObjectName("label_npts_unit")
        self.edit_npts = QtWidgets.QLineEdit(self.group_loadshape_parameters)
        self.edit_npts.setGeometry(QtCore.QRect(50, 90, 51, 20))
        self.edit_npts.setObjectName("edit_npts")
        self.edit_interval = QtWidgets.QLineEdit(self.group_loadshape_parameters)
        self.edit_interval.setGeometry(QtCore.QRect(260, 90, 51, 20))
        self.edit_interval.setObjectName("edit_interval")
        self.label_interval = QtWidgets.QLabel(self.group_loadshape_parameters)
        self.label_interval.setGeometry(QtCore.QRect(215, 90, 41, 20))
        self.label_interval.setObjectName("label_interval")
        self.edit_mult = QtWidgets.QLineEdit(self.group_loadshape_parameters)
        self.edit_mult.setGeometry(QtCore.QRect(50, 120, 261, 20))
        self.edit_mult.setObjectName("edit_mult")
        self.label_mult = QtWidgets.QLabel(self.group_loadshape_parameters)
        self.label_mult.setGeometry(QtCore.QRect(20, 120, 41, 20))
        self.label_mult.setObjectName("label_mult")
        self.edit_hour = QtWidgets.QLineEdit(self.group_loadshape_parameters)
        self.edit_hour.setGeometry(QtCore.QRect(50, 150, 261, 20))
        self.edit_hour.setObjectName("edit_hour")
        self.label_hour = QtWidgets.QLabel(self.group_loadshape_parameters)
        self.label_hour.setGeometry(QtCore.QRect(20, 150, 41, 20))
        self.label_hour.setObjectName("label_hour")
        self.loadshape_plot = QtWidgets.QWidget(self.group_loadshape_parameters)
        self.loadshape_plot.setGeometry(QtCore.QRect(10, 180, 381, 181))
        self.loadshape_plot.setObjectName("loadshape_plot")
        self.combo_interval = QtWidgets.QComboBox(self.group_loadshape_parameters)
        self.combo_interval.setGeometry(QtCore.QRect(315, 90, 71, 20))
        self.combo_interval.setObjectName("combo_interval")
        self.combo_interval.addItem("")
        self.combo_interval.addItem("")
        self.combo_interval.addItem("")
        self.checkbox_useactual = QtWidgets.QCheckBox(self.group_loadshape_parameters)
        self.checkbox_useactual.setGeometry(QtCore.QRect(315, 120, 70, 20))
        self.checkbox_useactual.setObjectName("checkbox_useactual")
        self.checkbox_external_file = QtWidgets.QCheckBox(self.group_loadshape_parameters)
        self.checkbox_external_file.setGeometry(QtCore.QRect(50, 30, 81, 20))
        self.checkbox_external_file.setObjectName("checkbox_external_file")
        self.edit_external_file_path = QtWidgets.QLineEdit(self.group_loadshape_parameters)
        self.edit_external_file_path.setEnabled(True)
        self.edit_external_file_path.setGeometry(QtCore.QRect(50, 60, 261, 20))
        self.edit_external_file_path.setObjectName("edit_external_file_path")
        self.combo_column = QtWidgets.QComboBox(self.group_loadshape_parameters)
        self.combo_column.setEnabled(False)
        self.combo_column.setGeometry(QtCore.QRect(315, 30, 71, 20))
        self.combo_column.setObjectName("combo_column")
        self.combo_column.addItem("")
        self.label_external_file_path = QtWidgets.QLabel(self.group_loadshape_parameters)
        self.label_external_file_path.setEnabled(True)
        self.label_external_file_path.setGeometry(QtCore.QRect(20, 60, 41, 20))
        self.label_external_file_path.setObjectName("label_external_file_path")
        self.label_external_file_column = QtWidgets.QLabel(self.group_loadshape_parameters)
        self.label_external_file_column.setEnabled(False)
        self.label_external_file_column.setGeometry(QtCore.QRect(275, 30, 41, 20))
        self.label_external_file_column.setObjectName("label_external_file_column")
        self.checkbox_has_headers = QtWidgets.QCheckBox(self.group_loadshape_parameters)
        self.checkbox_has_headers.setEnabled(False)
        self.checkbox_has_headers.setGeometry(QtCore.QRect(180, 30, 81, 20))
        self.checkbox_has_headers.setObjectName("checkbox_has_headers")
        self.label_loadshapes = QtWidgets.QLabel(self.tab_loadshape)
        self.label_loadshapes.setGeometry(QtCore.QRect(10, 40, 61, 16))
        self.label_loadshapes.setObjectName("label_loadshapes")
        self.button_newloadshape = QtWidgets.QPushButton(self.tab_loadshape)
        self.button_newloadshape.setGeometry(QtCore.QRect(10, 340, 121, 23))
        self.button_newloadshape.setObjectName("button_newloadshape")
        self.button_loadshapesfromdss = QtWidgets.QPushButton(self.tab_loadshape)
        self.button_loadshapesfromdss.setGeometry(QtCore.QRect(10, 10, 121, 23))
        self.button_loadshapesfromdss.setObjectName("button_loadshapesfromdss")
        self.button_copyloadshape = QtWidgets.QPushButton(self.tab_loadshape)
        self.button_copyloadshape.setGeometry(QtCore.QRect(10, 370, 121, 23))
        self.button_copyloadshape.setObjectName("button_copyloadshape")
        self.list_loadshapes = QtWidgets.QListWidget(self.tab_loadshape)
        self.list_loadshapes.setGeometry(QtCore.QRect(10, 60, 121, 271))
        self.list_loadshapes.setObjectName("list_loadshapes")
        self.button_loadshapes_new_csv_folder = QtWidgets.QPushButton(self.tab_loadshape)
        self.button_loadshapes_new_csv_folder.setGeometry(QtCore.QRect(150, 10, 121, 23))
        self.button_loadshapes_new_csv_folder.setLocale(QtCore.QLocale(QtCore.QLocale.English, QtCore.QLocale.UnitedStates))
        self.button_loadshapes_new_csv_folder.setObjectName("button_loadshapes_new_csv_folder")
        self.tabWidget.addTab(self.tab_loadshape, "")
        self.button_ok = QtWidgets.QPushButton(objects)
        self.button_ok.setGeometry(QtCore.QRect(190, 520, 75, 23))
        self.button_ok.setObjectName("button_ok")
        self.button_cancel = QtWidgets.QPushButton(objects)
        self.button_cancel.setGeometry(QtCore.QRect(310, 520, 75, 23))
        self.button_cancel.setObjectName("button_cancel")
        self.label_savewarning = QtWidgets.QLabel(objects)
        self.label_savewarning.setGeometry(QtCore.QRect(60, 490, 481, 16))
        self.label_savewarning.setObjectName("label_savewarning")

        # XYCurve widgets
        self.tab_xycurve = QtWidgets.QWidget()
        self.tab_xycurve.setObjectName("tab_xycurve")
        self.group_xycurve_parameters = QtWidgets.QGroupBox(self.tab_xycurve)
        self.group_xycurve_parameters.setGeometry(QtCore.QRect(150, 40, 400, 350))
        self.group_xycurve_parameters.setObjectName("group_xycurve_parameters")
        self.label_xycurves = QtWidgets.QLabel(self.tab_xycurve)
        self.label_xycurves.setGeometry(QtCore.QRect(10, 40, 80, 16))
        self.label_xycurves.setObjectName("label_xycurves")
        self.list_xycurves = QtWidgets.QListWidget(self.tab_xycurve)
        self.list_xycurves.setGeometry(QtCore.QRect(10, 60, 121, 271))
        self.list_xycurves.setObjectName("list_xycurves")
        self.button_newxycurve = QtWidgets.QPushButton(self.tab_xycurve)
        self.button_newxycurve.setGeometry(QtCore.QRect(10, 340, 121, 23))
        self.button_newxycurve.setObjectName("button_newxycurve")
        self.button_copyxycurve = QtWidgets.QPushButton(self.tab_xycurve)
        self.button_copyxycurve.setGeometry(QtCore.QRect(10, 370, 121, 23))
        self.button_copyxycurve.setObjectName("button_copyxycurve")
        self.edit_npts_xycurve = QtWidgets.QLineEdit(self.group_xycurve_parameters)
        self.edit_npts_xycurve.setGeometry(QtCore.QRect(50, 25, 51, 20))
        self.edit_npts_xycurve.setObjectName("edit_npts_xycurve")
        self.label_npts_xycurve = QtWidgets.QLabel(self.group_xycurve_parameters)
        self.label_npts_xycurve.setGeometry(QtCore.QRect(20, 25, 41, 20))
        self.label_npts_xycurve.setObjectName("label_npts_xycurve")
        self.edit_yarray = QtWidgets.QLineEdit(self.group_xycurve_parameters)
        self.edit_yarray.setGeometry(QtCore.QRect(50, 50, 261, 20))
        self.edit_yarray.setObjectName("edit_yarray")
        self.label_yarray = QtWidgets.QLabel(self.group_xycurve_parameters)
        self.label_yarray.setGeometry(QtCore.QRect(10, 50, 41, 20))
        self.label_yarray.setObjectName("label_yarray")
        self.edit_xarray = QtWidgets.QLineEdit(self.group_xycurve_parameters)
        self.edit_xarray.setGeometry(QtCore.QRect(50, 75, 261, 20))
        self.edit_xarray.setObjectName("edit_xarray")
        self.label_xarray = QtWidgets.QLabel(self.group_xycurve_parameters)
        self.label_xarray.setGeometry(QtCore.QRect(10, 75, 41, 20))
        self.label_xarray.setObjectName("label_xarray")
        self.xycurve_plot = QtWidgets.QWidget(self.group_xycurve_parameters)
        self.xycurve_plot.setGeometry(QtCore.QRect(10, 100, 381, 181))
        self.xycurve_plot.setObjectName("xycurve_plot")
        self.button_xycurve_save = QtWidgets.QPushButton(self.group_xycurve_parameters)
        self.button_xycurve_save.setGeometry(QtCore.QRect(163, 300, 75, 23))
        self.button_xycurve_save.setObjectName("button_xycurve_save")

        # TShape widgets
        self.tab_tshape = QtWidgets.QWidget()
        self.tab_tshape.setObjectName("tab_tshape")
        self.group_tshape_parameters = QtWidgets.QGroupBox(self.tab_tshape)
        self.group_tshape_parameters.setGeometry(QtCore.QRect(150, 40, 400, 350))
        self.group_tshape_parameters.setObjectName("group_tshape_parameters")
        self.label_tshapes = QtWidgets.QLabel(self.tab_tshape)
        self.label_tshapes.setGeometry(QtCore.QRect(10, 40, 80, 16))
        self.label_tshapes.setObjectName("label_tshapes")
        self.list_tshapes = QtWidgets.QListWidget(self.tab_tshape)
        self.list_tshapes.setGeometry(QtCore.QRect(10, 60, 121, 271))
        self.list_tshapes.setObjectName("list_tshapes")
        self.button_newtshape = QtWidgets.QPushButton(self.tab_tshape)
        self.button_newtshape.setGeometry(QtCore.QRect(10, 340, 121, 23))
        self.button_newtshape.setObjectName("button_newtshape")
        self.button_copytshape = QtWidgets.QPushButton(self.tab_tshape)
        self.button_copytshape.setGeometry(QtCore.QRect(10, 370, 121, 23))
        self.button_copytshape.setObjectName("button_copytshape")
        self.edit_npts_tshape = QtWidgets.QLineEdit(self.group_tshape_parameters)
        self.edit_npts_tshape.setGeometry(QtCore.QRect(50, 25, 51, 20))
        self.edit_npts_tshape.setObjectName("edit_npts_tshape")
        self.label_npts_tshape = QtWidgets.QLabel(self.group_tshape_parameters)
        self.label_npts_tshape.setGeometry(QtCore.QRect(20, 25, 41, 20))
        self.label_npts_tshape.setObjectName("label_npts_tshape")
        self.edit_temp_tshape = QtWidgets.QLineEdit(self.group_tshape_parameters)
        self.edit_temp_tshape.setGeometry(QtCore.QRect(50, 50, 261, 20))
        self.edit_temp_tshape.setObjectName("edit_temp_tshape")
        self.label_temp_tshape = QtWidgets.QLabel(self.group_tshape_parameters)
        self.label_temp_tshape.setGeometry(QtCore.QRect(10, 50, 41, 20))
        self.label_temp_tshape.setObjectName("label_temp_tshape")
        self.edit_interval_tshape = QtWidgets.QLineEdit(self.group_tshape_parameters)
        self.edit_interval_tshape.setGeometry(QtCore.QRect(50, 75, 261, 20))
        self.edit_interval_tshape.setObjectName("edit_interval_tshape")
        self.label_interval_tshape = QtWidgets.QLabel(self.group_tshape_parameters)
        self.label_interval_tshape.setGeometry(QtCore.QRect(10, 75, 41, 20))
        self.label_interval_tshape.setObjectName("label_interval_tshape")
        self.tshape_plot = QtWidgets.QWidget(self.group_tshape_parameters)
        self.tshape_plot.setGeometry(QtCore.QRect(10, 100, 381, 181))
        self.tshape_plot.setObjectName("tshape_plot")
        self.button_tshape_save = QtWidgets.QPushButton(self.group_tshape_parameters)
        self.button_tshape_save.setGeometry(QtCore.QRect(163, 300, 75, 23))
        self.button_tshape_save.setObjectName("button_tshape_save")

        self.retranslateUi(objects)
        self.tabWidget.setCurrentIndex(4)
        QtCore.QMetaObject.connectSlotsByName(objects)

    def retranslateUi(self, objects):
        _translate = QtCore.QCoreApplication.translate
        objects.setWindowTitle(_translate("objects", "General objects"))
        self.label_linecodes.setText(_translate("objects", "LineCodes"))
        self.group_parameters.setTitle(_translate("objects", "Parameters"))
        self.label_r1.setText(_translate("objects", "R1"))
        self.label_r1_unit.setText(_translate("objects", "Ω/km"))
        self.label_r0_unit.setText(_translate("objects", "Ω/km"))
        self.label_r0.setText(_translate("objects", "R0"))
        self.label_x1_unit.setText(_translate("objects", "Ω/km"))
        self.label_x1.setText(_translate("objects", "X1"))
        self.label_x0_unit.setText(_translate("objects", "Ω/km"))
        self.label_x0.setText(_translate("objects", "X0"))
        self.label_c1_unit.setText(_translate("objects", "nF/km"))
        self.label_c1.setText(_translate("objects", "C1"))
        self.label_c0_unit.setText(_translate("objects", "nF/km"))
        self.label_c0.setText(_translate("objects", "C0"))
        self.button_linecode_save.setText(_translate("objects", "Save"))
        self.label_rmatrix.setText(_translate("objects", "rmatrix"))
        self.label_rmatrix_unit.setText(_translate("objects", "Ω/km"))
        self.label_xmatrix.setText(_translate("objects", "xmatrix"))
        self.label_xmatrix_unit.setText(_translate("objects", "Ω/km"))
        self.label_cmatrix.setText(_translate("objects", "cmatrix"))
        self.label_cmatrix_unit.setText(_translate("objects", "nF/km"))
        self.label_phases.setText(_translate("objects", "nphases"))
        self.radio_symmetrical.setText(_translate("objects", "Symmetrical"))
        self.radio_matrix.setText(_translate("objects", "Matrix"))
        self.button_newlinecode.setText(_translate("objects", "New"))
        self.button_copylinecode.setText(_translate("objects", "Copy selected"))
        self.button_linecodesfromdss.setText(_translate("objects", "Add from .dss file"))
        self.tabWidget.setTabText(self.tabWidget.indexOf(self.tab_linecode), _translate("objects", "LineCode"))
        self.tabWidget.setTabText(self.tabWidget.indexOf(self.tab_wiredata), _translate("objects", "WireData"))
        self.tabWidget.setTabText(self.tabWidget.indexOf(self.tab_linespacing), _translate("objects", "LineSpacing"))
        self.tabWidget.setTabText(self.tabWidget.indexOf(self.tab_linegeometry), _translate("objects", "LineGeometry"))
        self.group_loadshape_parameters.setTitle(_translate("objects", "Parameters"))
        self.button_loadshape_save.setText(_translate("objects", "Save"))
        self.label_npts.setText(_translate("objects", "npts"))
        self.label_npts_unit.setText(_translate("objects", "points"))
        self.label_interval.setText(_translate("objects", "interval"))
        self.label_mult.setText(_translate("objects", "mult"))
        self.label_hour.setText(_translate("objects", "hour"))
        self.combo_interval.setItemText(0, _translate("objects", "h"))
        self.combo_interval.setItemText(1, _translate("objects", "min"))
        self.combo_interval.setItemText(2, _translate("objects", "s"))
        self.checkbox_useactual.setToolTip(_translate("objects", "Values are not multipliers, but absolute."))
        self.checkbox_useactual.setText(_translate("objects", "UseActual"))
        self.checkbox_external_file.setToolTip(_translate("objects", "Data points are defined by a CSV file."))
        self.checkbox_external_file.setText(_translate("objects", "External File"))
        self.combo_column.setItemText(1, _translate("objects", "1"))
        self.combo_column.setCurrentText("1")
        self.label_external_file_path.setText(_translate("objects", "Path"))
        self.label_external_file_column.setText(_translate("objects", "Column"))
        self.checkbox_has_headers.setToolTip(_translate("objects", "The first line of the CSV is not a data point."))
        self.checkbox_has_headers.setText(_translate("objects", "Has headers"))
        self.label_loadshapes.setText(_translate("objects", "LoadShapes"))
        self.button_newloadshape.setText(_translate("objects", "New"))
        self.button_loadshapesfromdss.setText(_translate("objects", "Add from file"))
        self.button_copyloadshape.setText(_translate("objects", "Copy selected"))
        self.button_loadshapes_new_csv_folder.setToolTip(_translate("objects", "Many CSV files are missing. If they were moved, or the model was shared, choose another base folder."))
        self.button_loadshapes_new_csv_folder.setText(_translate("objects", "Fix CSVs base folder"))
        self.tabWidget.setTabText(self.tabWidget.indexOf(self.tab_loadshape), _translate("objects", "LoadShape"))
        self.button_ok.setText(_translate("objects", "Save"))
        self.button_cancel.setText(_translate("objects", "Cancel"))
        self.label_savewarning.setText(_translate("objects", "Warning: changes are independent from the schematic model and cannot be restored once saved."))

        # XYCurve Widgets
        self.button_newxycurve.setText(_translate("objects", "New"))
        self.button_copyxycurve.setText(_translate("objects", "Copy selected"))
        self.group_xycurve_parameters.setTitle(_translate("objects", "Parameters"))
        self.label_yarray.setText(_translate("objects", "Yarray"))
        self.label_xarray.setText(_translate("objects", "Xarray"))
        self.button_xycurve_save.setText(_translate("objects", "Save"))
        self.label_xycurves.setText(_translate("objects", "XYCurve Names"))
        self.label_npts_xycurve.setText(_translate("objects", "npts"))
        # TShape Widgets
        self.button_newtshape.setText(_translate("objects", "New"))
        self.button_copytshape.setText(_translate("objects", "Copy selected"))
        self.group_tshape_parameters.setTitle(_translate("objects", "Parameters"))
        self.label_temp_tshape.setText(_translate("objects", "Temp"))
        self.label_interval_tshape.setText(_translate("objects", "Interval"))
        self.button_tshape_save.setText(_translate("objects", "Save"))
        self.label_tshapes.setText(_translate("objects", "TShape Names"))
        self.label_npts_tshape.setText(_translate("objects", "npts"))

    def edited(self):

        self.linecode_pars = {
            "symmetrical":
                {"r1": self.edit_r1,
                 "r0": self.edit_r0,
                 "x1": self.edit_x1,
                 "x0": self.edit_x0,
                 "c1": self.edit_c1,
                 "c0": self.edit_c0},
            "matrix":
                {"nphases": self.edit_phases,
                 "rmatrix": self.edit_rmatrix,
                 "xmatrix": self.edit_xmatrix,
                 "cmatrix": self.edit_cmatrix,
                 }
        }

        self.loadshape_pars = {
            "npts": self.edit_npts,
            "interval": self.edit_interval,
            "mult": self.edit_mult,
            "hour": self.edit_hour,
            "interval_unit": self.combo_interval,
            "useactual": self.checkbox_useactual,
            "csv_file": self.checkbox_external_file,
            "csv_path": self.edit_external_file_path,
            "headers": self.checkbox_has_headers,
            "column": self.combo_column
        }

        self.xycurve_pars = {
            "npts": self.edit_npts_xycurve,
            "xarray": self.edit_xarray,
            "yarray": self.edit_yarray
        }

        self.tshape_pars = {
            "npts": self.edit_npts_tshape,
            "temp": self.edit_temp_tshape,
            "interval": self.edit_interval_tshape
        }

        self.double_validator = QtGui.QDoubleValidator()
        self.int_validator = QtGui.QIntValidator()
        self.npts_validator = QtGui.QIntValidator(bottom=0, top=0)
        self.edit_r0.setValidator(self.double_validator)
        self.edit_c0.setValidator(self.double_validator)
        self.edit_c1.setValidator(self.double_validator)
        self.edit_r1.setValidator(self.double_validator)
        self.edit_x0.setValidator(self.double_validator)
        self.edit_x1.setValidator(self.double_validator)
        self.edit_phases.setValidator(self.int_validator)
        self.edit_npts.setValidator(self.npts_validator)
        self.edit_interval.setValidator(self.double_validator)

        self.button_linecode_save.setDisabled(True)
        self.button_loadshape_save.setDisabled(True)

        self.edit_external_file_path.setReadOnly(True)
        self.edit_mult.setMaxLength(2000000)

        # Hide all tabs
        self.tabWidget.clear()

        self.button_loadshapes_new_csv_folder.setVisible(False)

    def create_loadshape_plot(self):
        from matplotlib import rc
        import matplotlib.figure
        from matplotlib.backends.backend_qt5agg import FigureCanvas

        # Font
        rc('font', **{'size': 8})

        self.loadshape_plot_grid = QtWidgets.QGridLayout()
        self.loadshape_plot.setLayout(self.loadshape_plot_grid)

        # Add widgets from the matplotlib backend
        self.figure_loadshape = matplotlib.figure.Figure()
        self.canvas_loadshape = FigureCanvas(self.figure_loadshape)
        self.loadshape_plot_grid.addWidget(self.canvas_loadshape)

        # self.addToolBar(QtCore.Qt.BottomToolBarArea, self.toolbar)

        self.loadshape_subplot = self.figure_loadshape.add_subplot(111, position=[0.12, 0.2, 0.76, 0.7])
        self.loadshape_subplot.set_xlim([0, 4])
        self.loadshape_subplot.set_ylim([0, 4])
        self.loadshape_subplot.grid(which="both")

    def create_xycurve_plot(self):
        from matplotlib import rc
        import matplotlib.figure
        from matplotlib.backends.backend_qt5agg import FigureCanvas

        # Font
        rc('font', **{'size': 8})       # XYCurve
        self.xycurve_plot_grid = QtWidgets.QGridLayout()
        self.xycurve_plot.setLayout(self.xycurve_plot_grid)
        self.figure_xycurve = matplotlib.figure.Figure()
        self.canvas_xycurve = FigureCanvas(self.figure_xycurve)
        self.xycurve_plot_grid.addWidget(self.canvas_xycurve)
        self.xycurve_subplot = self.figure_xycurve.add_subplot(111, position=[0.12, 0.2, 0.76, 0.7])
        self.xycurve_subplot.set_xlim([0, 4])
        self.xycurve_subplot.set_ylim([0, 4])
        self.xycurve_subplot.grid(which="both")

    def create_tshape_plot(self):
        from matplotlib import rc
        import matplotlib.figure
        from matplotlib.backends.backend_qt5agg import FigureCanvas

        # Font
        rc('font', **{'size': 8})       # XYCurve
        self.tshape_plot_grid = QtWidgets.QGridLayout()
        self.tshape_plot.setLayout(self.tshape_plot_grid)
        self.figure_tshape = matplotlib.figure.Figure()
        self.canvas_tshape = FigureCanvas(self.figure_tshape)
        self.tshape_plot_grid.addWidget(self.canvas_tshape)
        self.tshape_subplot = self.figure_tshape.add_subplot(111, position=[0.12, 0.2, 0.76, 0.7])
        self.tshape_subplot.set_xlim([0, 4])
        self.tshape_subplot.set_ylim([0, 4])
        self.tshape_subplot.grid(which="both")

    def return_list_of_floats(self, str_input):
        try:
            import ast
            evaluated_input = ast.literal_eval(str_input)
            return_list = []
            if type(evaluated_input) == list:
                for elem in evaluated_input:
                    f_val = float(elem)
                    return_list.append(f_val)
                return return_list
        except ValueError:
            return None
        except SyntaxError:
            # May be using spaces instead of commas to separate values
            return None


class GeneralObjects(QtWidgets.QDialog, Ui_objects):

    def __init__(self, obj_type, obj_dicts={}, mdl=None):
        super().__init__()
        self.setupUi(self)
        self.edited()

        self.obj_dicts = obj_dicts
        self.mdl = mdl
        self.obj_type = obj_type.lower()

        self.linecodes_dict = {}
        self.loadshape_dict = {}
        self.linespacing_dict = {}
        self.wiredata_dict = {}
        self.linegeometry_dict = {}
        self.xycurve_dict = {}
        self.tshape_dict = {}

        if self.obj_type == "linecode":
            self.tabWidget.addTab(self.tab_linecode, "LineCode")
        elif self.obj_type == "wiredata":
            self.tabWidget.addTab(self.tab_wiredata, "WireData")
        elif self.obj_type == "linespacing":
            self.tabWidget.addTab(self.tab_linespacing, "LineSpacing")
        elif self.obj_type == "linegeometry":
            self.tabWidget.addTab(self.tab_linegeometry, "LineGeometry")
        elif self.obj_type == "loadshape":
            self.tabWidget.addTab(self.tab_loadshape, "LoadShape")
        elif self.obj_type == "xycurve":
            self.tabWidget.addTab(self.tab_xycurve, "XYCurve")
        elif self.obj_type == "tshape":
            self.tabWidget.addTab(self.tab_tshape, "TShape")

        # Auxiliary vars
        self.old_listitem_name = ""
        self.valid_characters = list(string.ascii_lowercase + string.ascii_uppercase + string.digits + "_<>:-")
        self.list_loadshapes_not_found = []

        ## Signals

        # Lists
        self.old_listitem_name = ''
        self.new_listitem_name = ''
        self.changing_listitem = None
        self.list_linecodes.itemDoubleClicked.connect(self.rename_object_step1)
        self.linecodes_delegate = self.list_linecodes.itemDelegate()
        self.linecodes_delegate.commitData.connect(lambda txt: self.rename_object_step2(txt.text()))
        self.linecodes_delegate.closeEditor.connect(lambda _: self.rename_object_step3("linecode"))
        self.list_linecodes.itemSelectionChanged.connect(lambda: self.update_parameters_from_dict(self.list_linecodes))

        self.list_loadshapes.itemDoubleClicked.connect(self.rename_object_step1)
        self.loadshapes_delegate = self.list_loadshapes.itemDelegate()
        self.loadshapes_delegate.commitData.connect(lambda txt: self.rename_object_step2(txt.text()))
        self.loadshapes_delegate.closeEditor.connect(lambda _: self.rename_object_step3("loadshape"))
        self.list_loadshapes.itemSelectionChanged.connect(
            lambda: self.update_parameters_from_dict(self.list_loadshapes))
        self.list_loadshapes.itemSelectionChanged.connect(self.update_csv_parameters)

        self.list_xycurves.itemDoubleClicked.connect(self.rename_object_step1)
        self.xycurves_delegate = self.list_xycurves.itemDelegate()
        self.xycurves_delegate.commitData.connect(lambda txt: self.rename_object_step2(txt.text()))
        self.xycurves_delegate.closeEditor.connect(lambda _: self.rename_object_step3("xycurve"))
        self.list_xycurves.itemSelectionChanged.connect(lambda: self.update_parameters_from_dict(self.list_xycurves))

        self.list_tshapes.itemDoubleClicked.connect(self.rename_object_step1)
        self.tshapes_delegate = self.list_tshapes.itemDelegate()
        self.tshapes_delegate.commitData.connect(lambda txt: self.rename_object_step2(txt.text()))
        self.tshapes_delegate.closeEditor.connect(lambda _: self.rename_object_step3("tshape"))
        self.list_tshapes.itemSelectionChanged.connect(lambda: self.update_parameters_from_dict(self.list_tshapes))

        # Keyboard shortcuts
        if self.obj_type == "linecode":
            del_list_widget = self.list_linecodes
        elif self.obj_type == "loadshape":
            del_list_widget = self.list_loadshapes
        elif self.obj_type == "xycurve":
            del_list_widget = self.list_xycurves
        elif self.obj_type == "tshape":
            del_list_widget = self.list_tshapes

        self.delete_shortcut = QtWidgets.QShortcut("Delete", del_list_widget)
        self.delete_shortcut.activated.connect(lambda: self.delete_object(del_list_widget))

        # Buttons
        self.button_newlinecode.clicked.connect(lambda: self.new_object("linecode"))
        self.button_copylinecode.clicked.connect(lambda: self.copy_object("linecode"))
        self.button_linecode_save.clicked.connect(lambda: self.save_parameters("linecode"))
        self.button_linecodesfromdss.clicked.connect(lambda: self.add_from_file("linecode"))

        self.button_newloadshape.clicked.connect(lambda: self.new_object("loadshape"))
        self.button_copyloadshape.clicked.connect(lambda: self.copy_object("loadshape"))
        self.button_loadshape_save.clicked.connect(lambda: self.save_parameters("loadshape"))
        self.button_loadshapesfromdss.clicked.connect(lambda: self.add_from_file("loadshape"))

        self.button_newxycurve.clicked.connect(lambda: self.new_object("xycurve"))
        self.button_copyxycurve.clicked.connect(lambda: self.copy_object("xycurve"))
        self.button_xycurve_save.clicked.connect(lambda: self.save_parameters("xycurve"))

        self.button_newtshape.clicked.connect(lambda: self.new_object("tshape"))
        self.button_copytshape.clicked.connect(lambda: self.copy_object("tshape"))
        self.button_tshape_save.clicked.connect(lambda: self.save_parameters("tshape"))

        self.button_ok.clicked.connect(self.return_updated_dict)
        self.button_cancel.clicked.connect(self.reject)

        self.button_loadshapes_new_csv_folder.clicked.connect(self.fix_csv_base_folder)

        # Radio buttons
        self.radio_symmetrical.toggled.connect(lambda: self.radio_button_status("linecode"))
        self.radio_matrix.toggled.connect(lambda: self.radio_button_status("linecode"))
        self.radio_matrix.toggled.connect(lambda txt: self.parameter_pending_save(txt, self.list_linecodes))

        # Highlight parameters changed but not saved
        # LineCode
        for param, widget in self.linecode_pars.get("symmetrical").items():
            widget.textEdited.connect(lambda txt: self.parameter_pending_save(txt, self.list_linecodes))
        for param, widget in self.linecode_pars.get("matrix").items():
            widget.textEdited.connect(lambda txt: self.parameter_pending_save(txt, self.list_linecodes))
        # LoadShape
        self.edit_npts.textEdited.connect(self.npts_validation)
        for param, widget in self.loadshape_pars.items():
            if isinstance(widget, QtWidgets.QComboBox):
                widget.currentIndexChanged.connect(lambda txt: self.parameter_pending_save(txt, self.list_loadshapes))
                if widget == self.combo_column:
                    widget.currentIndexChanged.connect(self.update_csv_parameters)
            elif isinstance(widget, QtWidgets.QCheckBox):
                widget.clicked.connect(lambda txt: self.parameter_pending_save(txt, self.list_loadshapes))
                if widget == self.checkbox_external_file:
                    widget.clicked.connect((lambda _: self.keep_ext_state(self.checkbox_external_file.isChecked())))
                if widget == self.checkbox_has_headers:
                    widget.clicked.connect(self.update_csv_parameters)
            else:
                widget.textEdited.connect(lambda txt: self.parameter_pending_save(txt, self.list_loadshapes))
                widget.textEdited.connect(lambda txt: self.update_plot(self.loadshape_subplot))
        # XYCurve
        self.edit_npts_xycurve.textEdited.connect(self.npts_validation)
        for param, widget in self.xycurve_pars.items():
            widget.textEdited.connect(lambda txt: self.parameter_pending_save(txt, self.list_xycurves))
            widget.textEdited.connect(lambda txt: self.update_plot(self.xycurve_subplot))
        # TShape
        self.edit_npts_tshape.textEdited.connect(self.npts_validation)
        for param, widget in self.tshape_pars.items():
            widget.textEdited.connect(lambda txt: self.parameter_pending_save(txt, self.list_tshapes))
            widget.textEdited.connect(lambda txt: self.update_plot(self.tshape_subplot))

        # Phases limit
        self.edit_phases.textChanged.connect(self.cap_phases)

        # Initialize dictionaries
        self.get_object_dicts()

        # Initialize parameters
        self.radio_button_status("linecode")

        # Initialize list widgets
        self.update_lists_with_names(start=True)
        self.test_csv_files()

        # Plots
        if self.obj_type == "loadshape":
            self.create_loadshape_plot()
            self.update_plot(self.loadshape_subplot)
        elif self.obj_type == "xycurve":
            self.create_xycurve_plot()
            self.update_plot(self.xycurve_subplot)
        elif self.obj_type == "tshape":
            self.create_tshape_plot()
            self.update_plot(self.tshape_subplot)

    def npts_validation(self):

        mult_points = self.return_list_of_floats(self.edit_mult.text())
        max = len(mult_points) if mult_points else 0

        self.npts_validator.setTop(max)
        result, _, _ =self.npts_validator.validate(self.edit_npts.text(), 0)

        if not self.edit_npts.text() == "":
            if not result == 2:
                self.edit_npts.setText(f"{max}")

    def keep_ext_state(self, new):
        self.checkbox_external_file.setChecked(not new)

    def get_obj_defaults(self, obj_type):

        if obj_type == "linecode":
            linecode_def = {
                "mode": "symmetrical",
                "r1": "0.1903",
                "r0": "0.5853",
                "x1": "0.3957",
                "x0": "1.3278",
                "c1": "11.155",
                "c0": "5.2493",
            }

            return linecode_def

        elif obj_type == "loadshape":
            loadshape_def = {
                "npts": "23",
                "mult": "[0.4, 0.3, 0.2, 0.2, 0.2, 0.2, 0.3, 0.5, 0.6, 0.7, 0.7, 0.8, 0.7, 0.7, 0.8, 0.8, 0.8, 1.0, 1.0, 1.0, 1.0, 0.9, 0.7, 0.5]",
                "interval": "1",
                "interval_unit": "h",
                "hour": "",
                "useactual": "False",
                "csv_file": "False",
                "csv_path": "",
                "headers": "False",
                "column": "1"
            }

            return loadshape_def

        elif obj_type == "xycurve":
            xycurve_def = {"npts": "5",
                           "yarray": "[0.2, 0.4, 0.6, 0.8, 1.0]",
                           "xarray": "[1.0, 2.0, 3.0, 4.0, 5.0]"}

            return xycurve_def

        elif obj_type == "tshape":
            tshape_def = {"npts": "24",
                          "temp": "[25, 25, 25, 25, 25, 25, 25, 25, 35, 40, 45, 50, 60, 60, 55, 40, 35, 30, 25, 25, 25, 25, 25, 25]",
                          "interval": "1"
                          }
            return tshape_def


    def update_plot(self, plot_object):

        if self.obj_type == "loadshape":
            canvas_obj = self.canvas_loadshape
            mult_values = self.return_list_of_floats(self.edit_mult.text())
            hour_values = self.return_list_of_floats(self.edit_hour.text())
            interval = self.edit_interval.text()
            npts = self.edit_npts.text()
        elif self.obj_type == "xycurve":
            canvas_obj = self.canvas_xycurve
            mult_values = self.return_list_of_floats(self.edit_yarray.text())
            hour_values = self.return_list_of_floats(self.edit_xarray.text())
            interval = "0"
            npts = self.edit_npts_xycurve.text()
        elif self.obj_type == "tshape":
            canvas_obj = self.canvas_tshape
            mult_values = self.return_list_of_floats(self.edit_temp_tshape.text())
            plot_points = len(mult_values)
            hour_values = [h for h in range(plot_points)]
            interval = "1"
            npts = self.edit_npts_tshape.text()

        if npts and not npts == '-' and interval and not interval == '-':
            npts = int(npts)
            interval = float(interval)

            if mult_values and npts > 1 and interval >= 0:
                if interval == 0:
                    if hour_values:
                        xdata = hour_values[:npts]
                        ydata = mult_values[:len(xdata)]
                        ydata.extend([0] * (len(xdata) - len(ydata)))  # Zero padding
                    else:
                        xdata = None
                else:
                    xdata = [0] + [n * interval for n in list(range(1, npts))]
                    ydata = mult_values[:len(xdata)]
                    ydata.extend([0] * (len(xdata) - len(ydata)))  # Zero padding

                plot_object.cla()
                if xdata and ydata:
                    plot_object.set_xlim([min(xdata), max(xdata)])
                    min_y = math.floor(min(ydata))
                    max_y = math.ceil(max(ydata))
                    y_tick_num = (max_y - min_y) / 4
                    plot_object.set_ylim([min_y - (y_tick_num * 0.2), max_y + (y_tick_num * 0.2)])
                    plot_object.set_yticks([min_y + y_tick_num * n for n in range(5)])
                    min_x = min(xdata)
                    max_x = max(xdata)
                    x_tick_num = (max_x - min_x) / 4
                    plot_object.set_xticks([min_x + x_tick_num * n for n in range(5)])
                    plot_object.plot(xdata, ydata, 'r')
                    plot_object.grid(which="both")
                canvas_obj.draw()

            else:
                plot_object.cla()
                plot_object.set_xlim([0, 4])
                plot_object.set_ylim([0, 4])
                plot_object.grid(which="both")
                canvas_obj.draw()
        else:
            plot_object.cla()
            plot_object.set_xlim([0, 4])
            plot_object.set_ylim([0, 4])
            plot_object.grid(which="both")
            canvas_obj.draw()

    def get_object_dicts(self):

        linecode_def = {"Default": self.get_obj_defaults("linecode")}
        loadshape_def = {"Default": self.get_obj_defaults("loadshape")}
        xycurve_def = {"Default": self.get_obj_defaults("xycurve")}
        tshape_def = {"Default": self.get_obj_defaults("tshape")}

        if self.obj_dicts:
            if self.obj_dicts.get("linecodes"):
                self.linecodes_dict.update(self.obj_dicts.get("linecodes"))
            else:
                self.linecodes_dict.update(linecode_def)

            if self.obj_dicts.get("loadshapes"):
                self.loadshape_dict.update(self.obj_dicts.get("loadshapes"))
            else:
                self.loadshape_dict.update(loadshape_def)

            if self.obj_dicts.get("xycurves"):
                self.xycurve_dict.update(self.obj_dicts.get("xycurves"))
            else:
                self.xycurve_dict.update(xycurve_def)

            if self.obj_dicts.get("tshapes"):
                self.tshape_dict.update(self.obj_dicts.get("tshapes"))
            else:
                self.tshape_dict.update(tshape_def)
        else:
            self.linecodes_dict.update(linecode_def)
            self.loadshape_dict.update(loadshape_def)
            self.xycurve_dict.update(xycurve_def)
            self.tshape_dict.update(tshape_def)

    def update_lists_with_names(self, start=False):

        # LineCodes
        self.list_linecodes.clear()
        linecode_names = list(self.linecodes_dict.keys())

        if linecode_names:
            linecode_names.sort()

            self.list_linecodes.addItems(linecode_names)
            for idx in range(self.list_linecodes.count()):
                item = self.list_linecodes.item(idx)
                item.setFlags(item.flags() | QtCore.Qt.ItemIsEditable)
        if start:
            self.list_linecodes.setCurrentRow(0)

        # LoadShapes
        self.list_loadshapes.clear()
        loadshape_names = list(self.loadshape_dict.keys())

        if loadshape_names:
            loadshape_names.sort()

            self.list_loadshapes.addItems(loadshape_names)
            for idx in range(self.list_loadshapes.count()):
                item = self.list_loadshapes.item(idx)
                item.setFlags(item.flags() | QtCore.Qt.ItemIsEditable)
        if start:
            self.list_loadshapes.setCurrentRow(0)

        # XYCurves
        self.list_xycurves.clear()
        xycurve_names = list(self.xycurve_dict.keys())
        if xycurve_names:
            xycurve_names.sort()
            self.list_xycurves.addItems(xycurve_names)
            for idx in range(self.list_xycurves.count()):
                item = self.list_xycurves.item(idx)
                item.setFlags(item.flags() | QtCore.Qt.ItemIsEditable)
        if start:
            self.list_xycurves.setCurrentRow(0)

        # TShapes
        self.list_tshapes.clear()
        tshape_names = list(self.tshape_dict.keys())
        if tshape_names:
            tshape_names.sort()
            self.list_tshapes.addItems(tshape_names)
            for idx in range(self.list_tshapes.count()):
                item = self.list_tshapes.item(idx)
                item.setFlags(item.flags() | QtCore.Qt.ItemIsEditable)
        if start:
            self.list_tshapes.setCurrentRow(0)

    def update_parameters_from_dict(self, obj_list):

        # Linecode
        if obj_list == self.list_linecodes:
            self.radio_button_status("linecode")

            if obj_list.currentItem():
                linecode_name = obj_list.currentItem().text()

                if self.linecodes_dict.get(linecode_name).get("mode") == "symmetrical":
                    self.radio_symmetrical.setChecked(True)
                elif self.linecodes_dict.get(linecode_name).get("mode") == "matrix":
                    self.radio_matrix.setChecked(True)

                mode = "symmetrical" if self.radio_symmetrical.isChecked() else "matrix"

                # Process linecode parameters
                for par in self.linecode_pars.get(mode):
                    par_value = self.linecodes_dict.get(linecode_name).get(par)
                    if par_value:
                        if isinstance(self.linecode_pars.get(mode).get(par), QtWidgets.QLineEdit):
                            self.linecode_pars.get(mode).get(par).setText(f"{par_value}")
                            self.linecode_pars.get(mode).get(par).setStyleSheet("color: black;")
                    else:
                        if isinstance(self.linecode_pars.get(mode).get(par), QtWidgets.QLineEdit):
                            self.linecode_pars.get(mode).get(par).setText(f"")
                            self.linecode_pars.get(mode).get(par).setStyleSheet("color: black;")
            else:
                # Blank out the parameters
                mode = "symmetrical" if self.radio_symmetrical.isChecked() else "matrix"
                for par in self.linecode_pars.get(mode):
                    self.linecode_pars.get(mode).get(par).setText(f"")

        # LoadShape
        elif obj_list == self.list_loadshapes:

            if obj_list.currentItem():
                loadshape_name = obj_list.currentItem().text()

                use_external_file = self.loadshape_dict.get(loadshape_name).get("csv_file") == "True"
                if use_external_file:
                    headers = self.loadshape_dict.get(loadshape_name).get("headers")
                    column = self.loadshape_dict.get(loadshape_name).get("column")
                    external_file_path = self.loadshape_dict.get(loadshape_name).get("csv_path")
                    datapoints, columns = self.get_points_from_csv(external_file_path, headers, column)

                    current_selected_combo = self.combo_column.currentText()
                    self.combo_column.clear()
                    self.combo_column.addItems(columns)
                    if current_selected_combo in columns:
                        self.combo_column.setCurrentText(current_selected_combo) if headers == "True" else None
                    else:
                        self.combo_column.setCurrentText("1") if headers == "True" else None
                else:
                    self.combo_column.clear()

                self.checkbox_has_headers.setEnabled(use_external_file)
                self.label_external_file_column.setEnabled(use_external_file)
                self.combo_column.setEnabled(use_external_file)
                self.checkbox_external_file.setChecked(use_external_file)
                self.edit_external_file_path.setText("")
                self.edit_external_file_path.setEnabled(use_external_file)
                self.edit_mult.setReadOnly(use_external_file)

                # Process loadshape parameters
                for par in self.loadshape_pars:
                    if par == "mult" and use_external_file:
                        par_value = datapoints
                    else:
                        par_value = self.loadshape_dict.get(loadshape_name).get(par)
                    if par_value:
                        if isinstance(self.loadshape_pars.get(par), QtWidgets.QLineEdit):
                            self.loadshape_pars.get(par).setText(f"{par_value}")
                            self.loadshape_pars.get(par).setStyleSheet("color: black;")
                        elif self.loadshape_pars.get(par) == self.combo_interval:
                            idx_dict = {"h": 0, "min": 1, "s": 2}
                            self.loadshape_pars.get(par).setCurrentIndex(idx_dict.get(par_value))
                            self.loadshape_pars.get(par).setStyleSheet("color: black;")
                        elif isinstance(self.loadshape_pars.get(par), QtWidgets.QComboBox):
                            self.loadshape_pars.get(par).setCurrentText(par_value)
                            self.loadshape_pars.get(par).setStyleSheet("color: black;")
                        elif isinstance(self.loadshape_pars.get(par), QtWidgets.QCheckBox):
                            self.loadshape_pars.get(par).setChecked(par_value == "True")
                            self.loadshape_pars.get(par).setStyleSheet("color: black;")

            else:
                for par in self.loadshape_pars:
                    if not par == "interval_unit":
                        self.loadshape_pars.get(par).setText(f"")

            if hasattr(self, 'loadshape_subplot'):
                self.update_plot(self.loadshape_subplot)

        elif obj_list == self.list_xycurves:

            if obj_list.currentItem():
                xycurve_name = obj_list.currentItem().text()

                use_external_file = self.xycurve_dict.get(xycurve_name).get("csv_file") == "True"
                self.checkbox_has_headers.setEnabled(use_external_file)
                self.label_external_file_column.setEnabled(use_external_file)
                self.combo_column.setEnabled(use_external_file)
                self.checkbox_external_file.setChecked(use_external_file)
                self.edit_external_file_path.setText("")
                self.edit_external_file_path.setEnabled(use_external_file)
                self.edit_mult.setReadOnly(use_external_file)

                # Process xycurve parameters
                for par in self.xycurve_pars:
                    par_value = self.xycurve_dict.get(xycurve_name).get(par)
                    if par_value:
                        if isinstance(self.xycurve_pars.get(par), QtWidgets.QLineEdit):
                            self.xycurve_pars.get(par).setText(f"{par_value}")
                            self.xycurve_pars.get(par).setStyleSheet("color: black;")

        elif obj_list == self.list_tshapes:

            if obj_list.currentItem():
                tshape_name = obj_list.currentItem().text()

                # Process xycurve parameters
                for par in self.tshape_pars:
                    par_value = self.tshape_dict.get(tshape_name).get(par)
                    if par_value:
                        if isinstance(self.tshape_pars.get(par), QtWidgets.QLineEdit):
                            self.tshape_pars.get(par).setText(f"{par_value}")
                            self.tshape_pars.get(par).setStyleSheet("color: black;")

        self.edit_mult.setCursorPosition(0)

    def radio_button_status(self, obj_type):

        if obj_type == "linecode":
            if self.radio_matrix.isChecked():
                for param_editbox in self.linecode_pars.get("symmetrical").values():
                    param_editbox.setEnabled(False)
                for param_editbox in self.linecode_pars.get("matrix").values():
                    param_editbox.setEnabled(True)
            elif self.radio_symmetrical.isChecked():
                for param_editbox in self.linecode_pars.get("symmetrical").values():
                    param_editbox.setEnabled(True)
                for param_editbox in self.linecode_pars.get("matrix").values():
                    param_editbox.setEnabled(False)

    def parameter_pending_save(self, _, list_widget):

        if list_widget == self.list_linecodes:

            if self.radio_symmetrical.isChecked():
                mode = "symmetrical"
                not_mode = "matrix"
                radio = self.radio_symmetrical
                not_radio = self.radio_matrix
            elif self.radio_matrix.isChecked():
                mode = "matrix"
                not_mode = "symmetrical"
                radio = self.radio_matrix
                not_radio = self.radio_symmetrical
            if not (self.linecodes_dict.get(list_widget.currentItem().text()).get("mode") == mode):
                radio.setStyleSheet("color: red;")
                not_radio.setStyleSheet("color: black;")
            else:
                radio.setStyleSheet("color: black;")
                not_radio.setStyleSheet("color: black;")
            for param, widget in self.linecode_pars.get(not_mode).items():
                widget.setStyleSheet("color: black;")

            pending = []
            for param, widget in self.linecode_pars.get(mode).items():
                current_value = self.linecodes_dict.get(list_widget.currentItem().text()).get(param)
                if not widget.text() == current_value:
                    widget.setStyleSheet("color: red;")
                    pending.append(True)
                else:
                    widget.setStyleSheet("color: black;")
                    pending.append(False)
            if any(pending):
                self.button_linecode_save.setEnabled(True)
            else:
                self.button_linecode_save.setEnabled(False)

        elif list_widget == self.list_loadshapes:
            pending = []
            for param, widget in self.loadshape_pars.items():

                current_value = self.loadshape_dict.get(list_widget.currentItem().text()).get(param)
                if isinstance(widget, QtWidgets.QComboBox):
                    current_text = widget.currentText()
                elif isinstance(widget, QtWidgets.QCheckBox):
                    if not widget == self.checkbox_external_file:
                        current_text = f"{widget.isChecked()}"
                    else:
                        current_text = current_value
                else:
                    current_text = widget.text()

                if not current_text == current_value:
                    widget.setStyleSheet("color: red;")
                    pending.append(True)
                else:
                    widget.setStyleSheet("color: black;")
                    pending.append(False)

            if any(pending) and not self.edit_mult.text() == "File not found.":
                self.button_loadshape_save.setEnabled(True)
            else:
                self.button_loadshape_save.setEnabled(False)

        elif list_widget == self.list_xycurves:
            pending = []
            for param, widget in self.xycurve_pars.items():
                current_value = self.xycurve_dict.get(list_widget.currentItem().text()).get(param)
                current_text = widget.text()

                if not current_text == current_value:
                    widget.setStyleSheet("color: red;")
                    pending.append(True)
                else:
                    widget.setStyleSheet("color: black;")
                    pending.append(False)

            if any(pending):
                self.button_xycurve_save.setEnabled(True)
            else:
                self.button_xycurve_save.setEnabled(False)

        elif list_widget == self.list_tshapes:
            pending = []
            for param, widget in self.tshape_pars.items():
                current_value = self.tshape_dict.get(list_widget.currentItem().text()).get(param)
                current_text = widget.text()

                if not current_text == current_value:
                    widget.setStyleSheet("color: red;")
                    pending.append(True)
                else:
                    widget.setStyleSheet("color: black;")
                    pending.append(False)

            if any(pending):
                self.button_tshape_save.setEnabled(True)
            else:
                self.button_tshape_save.setEnabled(False)

    def new_object(self, obj_type):

        for k in range(10000):
            if k == 0:
                new_name = "Default"
            else:
                new_name = "Default" + str(k)

            if obj_type == "linecode":
                if self.list_linecodes.findItems(new_name, QtCore.Qt.MatchFixedString):
                    # If the new name already exists, count k + 1
                    pass
                else:
                    self.linecodes_dict.update({new_name: self.get_obj_defaults("linecode")})
                    self.update_lists_with_names()
                    self.list_linecodes.setCurrentItem(
                        self.list_linecodes.findItems(new_name, QtCore.Qt.MatchFixedString)[0])
                    break
            elif obj_type == "loadshape":
                if self.list_loadshapes.findItems(new_name, QtCore.Qt.MatchFixedString):
                    # If the new name already exists, count k + 1
                    pass
                else:
                    self.loadshape_dict.update({new_name: self.get_obj_defaults("loadshape")})
                    self.update_lists_with_names()
                    self.list_loadshapes.setCurrentItem(
                        self.list_loadshapes.findItems(new_name, QtCore.Qt.MatchFixedString)[0])
                    break
            elif obj_type == "xycurve":
                if self.list_xycurves.findItems(new_name, QtCore.Qt.MatchFixedString):
                    # If the new name already exists, count k+1
                    pass
                else:
                    self.xycurve_dict.update({new_name: self.get_obj_defaults("xycurve")})
                    self.update_lists_with_names()
                    self.list_xycurves.setCurrentItem(
                        self.list_xycurves.findItems(new_name, QtCore.Qt.MatchExactly)[0]
                    )
                    break
            elif obj_type == "tshape":
                if self.list_tshapes.findItems(new_name, QtCore.Qt.MatchFixedString):
                    # If the new name already exists, count k+1
                    pass
                else:
                    self.tshape_dict.update({new_name: self.get_obj_defaults("tshape")})
                    self.update_lists_with_names()
                    self.list_tshapes.setCurrentItem(
                        self.list_tshapes.findItems(new_name, QtCore.Qt.MatchExactly)[0]
                    )
                    break

    def copy_object(self, obj_type):

        if obj_type == "linecode":
            if self.list_linecodes.currentItem():
                selected_object = self.list_linecodes.currentItem()
        elif obj_type == "loadshape":
            if self.list_loadshapes.currentItem():
                selected_object = self.list_loadshapes.currentItem()
        elif obj_type == "xycurve":
            if self.list_xycurves.currentItem():
                selected_object = self.list_xycurves.currentItem()
        elif obj_type == "tshape":
            if self.list_tshapes.currentItem():
                selected_object = self.list_tshapes.currentItem()

        for k in range(10000):
            if k == 0:
                new_name = selected_object.text() + "_copy"
            else:
                new_name = selected_object.text() + "_copy" + str(k)

            if obj_type == "linecode":
                if self.list_linecodes.findItems(new_name, QtCore.Qt.MatchExactly):
                    # If the new name already exists, count k + 1
                    pass
                else:
                    self.linecodes_dict.update({new_name: self.linecodes_dict.get(selected_object.text())})
                    self.update_lists_with_names()
                    self.list_linecodes.setCurrentItem(
                        self.list_linecodes.findItems(new_name, QtCore.Qt.MatchExactly)[0])
                    break
            elif obj_type == "loadshape":
                if self.list_loadshapes.findItems(new_name, QtCore.Qt.MatchExactly):
                    # If the new name already exists, count k + 1
                    pass
                else:
                    self.loadshape_dict.update({new_name: self.loadshape_dict.get(selected_object.text())})
                    self.update_lists_with_names()
                    self.list_loadshapes.setCurrentItem(
                        self.list_loadshapes.findItems(new_name, QtCore.Qt.MatchExactly)[0])
                    break
            elif obj_type == "xycurve":
                if self.list_xycurves.findItems(new_name, QtCore.Qt.MatchExactly):
                    # If the new name already exists, count k + 1
                    pass
                else:
                    self.xycurve_dict.update({new_name: self.xycurve_dict.get(selected_object.text())})
                    self.update_lists_with_names()
                    self.list_xycurves.setCurrentItem(self.list_xycurves.findItems(new_name, QtCore.Qt.MatchExactly)[0])
                    break
            elif obj_type == "tshape":
                if self.list_tshapes.findItems(new_name, QtCore.Qt.MatchExactly):
                    # If the new name already exists, count k + 1
                    pass
                else:
                    self.tshape_dict.update({new_name: self.tshape_dict.get(selected_object.text())})
                    self.update_lists_with_names()
                    self.list_tshapes.setCurrentItem(self.list_tshapes.findItems(new_name, QtCore.Qt.MatchExactly)[0])
                    break

    def rename_object_step1(self, list_item):
        # Save current name
        self.old_listitem_name = list_item.text()
        self.changing_listitem = list_item

    def rename_object_step2(self, new_name):
        # Get the new name after the itemdelegate data is commited
        # Runs twice when Enter is pressed, which may lead to crashes when warnings are shown if not a separate step
        self.new_listitem_name = new_name

    def rename_object_step3(self, obj_type):
        new_name = self.new_listitem_name
        # Ignore if returning to original name
        if self.new_listitem_name == self.old_listitem_name:
            print("restoring, returning")
            return

        # Check if name already exists
        duplicate = False
        if obj_type == "linecode":
            for row in range(self.list_linecodes.count()):
                current_item = self.list_linecodes.item(row)
                if not current_item == self.changing_listitem and current_item.text().lower() == new_name.lower():
                    duplicate = True
        elif obj_type == "loadshape":
            for row in range(self.list_loadshapes.count()):
                current_item = self.list_loadshapes.item(row)
                if not current_item == self.changing_listitem and current_item.text().lower() == new_name.lower():
                    duplicate = True
        elif obj_type == "xycurve":
            for row in range(self.list_xycurves.count()):
                current_item = self.list_xycurves.item(row)
                if not current_item == self.changing_listitem and current_item.text().lower() == new_name.lower():
                    duplicate = True
        elif obj_type == "tshape":
            for row in range(self.list_tshapes.count()):
                current_item = self.list_tshapes.item(row)
                if not current_item == self.changing_listitem and current_item.text().lower() == new_name.lower():
                    duplicate = True

        if duplicate:
            msgbox_dup = QtWidgets.QMessageBox()
            msgbox_dup.warning(self, "Invalid name", "Duplicate name")
            if self.changing_listitem:
                self.changing_listitem.setText(self.old_listitem_name)
            return

        # Look for invalid character in the new name
        for c in new_name:
            if c not in self.valid_characters:
                msgbox_invchar = QtWidgets.QMessageBox(self)
                msgbox_invchar.warning(self, "Invalid name", "The object name contains invalid characters")
                self.changing_listitem.setText(self.old_listitem_name)
                return

        if obj_type == "linecode":
            self.linecodes_dict.update({new_name: self.linecodes_dict.pop(self.old_listitem_name)})
        elif obj_type == "loadshape":
            self.loadshape_dict.update({new_name: self.loadshape_dict.pop(self.old_listitem_name)})
        elif obj_type == "xycurve":
            self.xycurve_dict.update({new_name: self.xycurve_dict.pop(self.old_listitem_name)})
        elif obj_type == "tshape":
            self.tshape_dict.update({new_name: self.tshape_dict.pop(self.old_listitem_name)})

    def delete_object(self, list_widget):
        msgbox = QtWidgets.QMessageBox()
        selected_item_name = list_widget.currentItem().text()
        ans = msgbox.question(self, 'Remove', f"Are you sure you want to remove {selected_item_name}?",
                              msgbox.Yes | msgbox.No)
        if ans == msgbox.Yes:
            list_widget.takeItem(list_widget.currentRow())

            if self.obj_type == "linecode":
                self.linecodes_dict.pop(selected_item_name)
            elif self.obj_type == "loadshape":
                self.loadshape_dict.pop(selected_item_name)
            elif self.obj_type == "xycurve":
                self.xycurve_dict.pop(selected_item_name)
            elif self.obj_type == "tshape":
                self.tshape_dict.pop(selected_item_name)

    def save_parameters(self, obj_type):

        new_param_values = {}

        if obj_type == "linecode":

            mode = "symmetrical" if self.radio_symmetrical.isChecked() else "matrix"
            for param_name, param_widget in self.linecode_pars.get(mode).items():
                new_param_values.update({param_name: param_widget.text()})
            new_param_values.update({"mode": mode})

            self.linecodes_dict.update({self.list_linecodes.currentItem().text(): new_param_values})

            self.radio_matrix.setStyleSheet("color: black;")
            self.radio_symmetrical.setStyleSheet("color: black;")
            for param, widget in self.linecode_pars.get("symmetrical").items():
                widget.setStyleSheet("color: black;")
            for param, widget in self.linecode_pars.get("matrix").items():
                widget.setStyleSheet("color: black;")
            self.button_linecode_save.setDisabled(True)

        if obj_type == "loadshape":

            for param_name, param_widget in self.loadshape_pars.items():
                if isinstance(param_widget, QtWidgets.QComboBox):
                    new_param_values.update({param_name: param_widget.currentText()})
                elif isinstance(param_widget, QtWidgets.QCheckBox):
                    new_param_values.update({param_name: str(param_widget.isChecked())})
                else:
                    new_param_values.update({param_name: param_widget.text()})

            self.loadshape_dict.update({self.list_loadshapes.currentItem().text(): new_param_values})

            for param, widget in self.loadshape_pars.items():
                widget.setStyleSheet("color: black;")
            self.button_loadshape_save.setDisabled(True)

        if obj_type == "xycurve":

            for param_name, param_widget in self.xycurve_pars.items():
                new_param_values.update({param_name: param_widget.text()})

            self.xycurve_dict.update({self.list_xycurves.currentItem().text(): new_param_values})

            for param, widget in self.xycurve_pars.items():
                widget.setStyleSheet("color: black;")
            self.button_xycurve_save.setDisabled(True)

        if obj_type == "tshape":

            for param_name, param_widget in self.tshape_pars.items():
                new_param_values.update({param_name: param_widget.text()})

            self.tshape_dict.update({self.list_tshapes.currentItem().text(): new_param_values})

            for param, widget in self.tshape_pars.items():
                widget.setStyleSheet("color: black;")
            self.button_tshape_save.setDisabled(True)

    def cap_phases(self):
        _translate = QtCore.QCoreApplication.translate
        if not str(self.edit_phases.text()) == "":
            if int(self.edit_phases.text()) > 3:
                self.edit_phases.setText("3")

            elif int(self.edit_phases.text()) < 1:
                self.edit_phases.setText("1")

            if int(self.edit_phases.text()) == 1:
                self.label_cmatrix.setText(_translate("objects", "C1"))
                self.label_xmatrix.setText(_translate("objects", "X1"))
                self.label_rmatrix.setText(_translate("objects", "R1"))
            else:
                self.label_cmatrix.setText(_translate("objects", "cmatrix"))
                self.label_xmatrix.setText(_translate("objects", "xmatrix"))
                self.label_rmatrix.setText(_translate("objects", "rmatrix"))

    def return_updated_dict(self):
        msgbox = QtWidgets.QMessageBox()
        ans = msgbox.question(self, 'Save changes',
                              f"Are you sure you want to save the new parameters? Changes cannot be undone.",
                              msgbox.Yes | msgbox.No)

        if ans == msgbox.Yes:
            self.obj_dicts.update({
                "linecodes": self.linecodes_dict,
                "loadshapes": self.loadshape_dict,
                "xycurves": self.xycurve_dict,
                "tshapes": self.tshape_dict,
            })
            self.accept()

    def update_csv_parameters(self):
        loadshape_name = self.list_loadshapes.currentItem().text()
        use_external_file = self.loadshape_dict.get(loadshape_name).get("csv_file") == "True"
        if use_external_file:
            external_file_path = self.loadshape_dict.get(loadshape_name).get("csv_path")

            headers = "True" if self.checkbox_has_headers.isChecked() else "False"

            try:
                with open(external_file_path, 'r', encoding='utf-8-sig') as f:
                    if headers == "True":
                        df = pd.read_csv(f)
                    else:
                        df = pd.read_csv(f, header=None)
                    df.fillna(0)
                    columns = [str(n + 1) for n in range(len(df.columns))]

                current_selected_combo = self.combo_column.currentText()
                self.combo_column.blockSignals(True)
                self.combo_column.clear()
                self.combo_column.addItems(columns)
                if current_selected_combo in columns:
                    self.combo_column.setCurrentText(current_selected_combo)

                column = self.combo_column.currentText()
                self.combo_column.blockSignals(False)

                datapoints, columns = self.get_points_from_csv(external_file_path, headers, column)

                self.edit_mult.setText(str(datapoints))
                self.edit_mult.setCursorPosition(0)
                self.loadshape_dict.get(loadshape_name)["mult"] = str(datapoints)

                self.parameter_pending_save(None, self.list_loadshapes)
                if hasattr(self, 'loadshape_subplot'):
                    self.update_plot(self.loadshape_subplot)

            except FileNotFoundError:
                self.edit_mult.setText("File not found.")

            self.test_csv_files()

    def test_csv_files(self):
        """ Helps when sharing Typhoon OpenDSS models. """

        not_found = []
        bg_color = QtGui.QColor()
        self.button_loadshapes_new_csv_folder.setVisible(False)

        for idx in range(self.list_loadshapes.count()):
            list_item = self.list_loadshapes.item(idx)
            loadshape_name = list_item.text()
            bg_color.setNamedColor("#FFFFFF")
            use_external_file = self.loadshape_dict.get(loadshape_name).get("csv_file") == "True"
            if use_external_file:
                csv_path = self.loadshape_dict.get(loadshape_name).get("csv_path")
                if not pathlib.Path(csv_path).is_file():
                    not_found.append(loadshape_name)
                    bg_color.setNamedColor("#FFCCCC")
                    self.button_loadshapes_new_csv_folder.setVisible(True)
            list_item.setBackground(bg_color)

        self.list_loadshapes_not_found = not_found

    def fix_csv_base_folder(self):

        fixed_loadshapes = {}

        folder_dialog = QtWidgets.QFileDialog()
        folder_path = str(folder_dialog.getExistingDirectory(self, "Select the CSV files folder"))
        if folder_path:
            for loadshape_name in self.list_loadshapes_not_found:
                old_csv_path = self.loadshape_dict.get(loadshape_name).get("csv_path")
                csv_name = pathlib.Path(old_csv_path).name
                new_csv_path = pathlib.Path(folder_path).joinpath(csv_name)
                if new_csv_path.is_file():
                    fixed_loadshapes.update({loadshape_name: str(new_csv_path)})

        if len(fixed_loadshapes) > 0:
            msg = f"Found {len(fixed_loadshapes)} of {len(self.list_loadshapes_not_found)} missing files in the " \
                  f"specified folder.\n\nSave the new path to the loadshapes?"
            msgbox = QtWidgets.QMessageBox()
            ans = msgbox.question(self, 'Save changes', msg, msgbox.Ok | msgbox.Cancel)

            if ans == msgbox.Ok:
                for loadshape_name, new_path in fixed_loadshapes.items():
                    self.loadshape_dict.get(loadshape_name)["csv_path"] = str(new_path)
                self.update_parameters_from_dict(self.list_loadshapes)
                self.update_csv_parameters()

        else:
            msgbox = QtWidgets.QMessageBox()
            msgbox.setIcon(QtWidgets.QMessageBox.Question)
            msgbox.setText(f"Couldn't find any CSV files in the selected folder with the names defined on the loadshapes.")
            msgbox.setWindowTitle('No files found')
            msgbox.addButton('OK', QtWidgets.QMessageBox.YesRole)

            msgbox.exec()

    def get_points_from_csv(self, loaded_file_path, headers=None, column=None):

        try:
            with open(loaded_file_path, 'r', encoding='utf-8-sig') as f:
                df = pd.read_csv(f)
                df = df.fillna(0)
                if headers and column:
                    if not headers == "True":
                        f.seek(0)
                        df = pd.read_csv(f, header=None)
                        df = df.fillna(0)
                    datapoints = list(df.iloc[:, int(column) - 1])
                    columns = [str(n + 1) for n in range(len(df.columns))]
                    return datapoints, columns
                else:
                    hc_dialog = objects_header_and_column.HeaderAndColumn(df.columns)
                    if hc_dialog.exec():
                        if not hc_dialog.has_headers:
                            f.seek(0)
                            df = pd.read_csv(f, header=None)
                            df = df.fillna(0)
                        datapoints = list(df.iloc[:, int(hc_dialog.selected_column) - 1])

                    return datapoints, hc_dialog.has_headers, hc_dialog.selected_column, df.columns

        except FileNotFoundError:
            self.edit_mult.setText("File not found.")
            return ("File not found.", ["1"])

    def add_from_file(self, obj_type):

        if obj_type == "linecode" or obj_type == "loadshape":
            filter = "(*.csv *.dss);"
            file_name = QtWidgets.QFileDialog()
            file_name.setFileMode(QtWidgets.QFileDialog.ExistingFile)
            if self.mdl:
                located_file = file_name.getOpenFileName(self, "Select a file", self.mdl.get_model_file_path(), filter=filter)
            else:
                located_file = file_name.getOpenFileName(self, "Select a file", "C:/", filter=filter)

            if located_file[0]:

                duplicate = False
                csv_loaded = False
                if obj_type == "linecode":
                    obj_dict = self.linecodes_dict
                    obj_list = self.list_linecodes
                    added_items = dss_parser.parse_linecodes(located_file[0])
                    if added_items:
                        for linecode in list(added_items.keys()):
                            if self.list_linecodes.findItems(linecode, QtCore.Qt.MatchFixedString):
                                duplicate = True
                elif obj_type == "loadshape":
                    obj_dict = self.loadshape_dict
                    obj_list = self.list_loadshapes
                    if located_file[0][-3:].lower() == "dss":
                        added_items = dss_parser.parse_loadshapes(located_file[0], from_gui=True)
                    elif located_file[0][-3:].lower() == "csv":
                        added_items = None
                        csv_loaded = True
                    if added_items:
                        for loadshape in list(added_items.keys()):
                            if self.list_loadshapes.findItems(loadshape, QtCore.Qt.MatchFixedString):
                                duplicate = True

                if added_items:
                    if duplicate:
                        msgbox = QtWidgets.QMessageBox()
                        msgbox.setIcon(QtWidgets.QMessageBox.Question)
                        msgbox.setText("The selected file contains LineCodes with names matching existing ones.\n\n"
                                       "Select Replace to update the parameter values from the selected file.\n\n"
                                       "Select Keep to add the new LineCodes with a different name.")
                        msgbox.setWindowTitle('Duplicate names detected')
                        replace_btn = msgbox.addButton('Replace', QtWidgets.QMessageBox.YesRole)
                        keep_btn = msgbox.addButton('Keep', QtWidgets.QMessageBox.NoRole)
                        cancel_btn = msgbox.addButton('Cancel', QtWidgets.QMessageBox.RejectRole)

                        msgbox.exec()

                        if msgbox.clickedButton() == replace_btn:
                            obj_dict.update(added_items)
                            self.update_lists_with_names()
                        elif msgbox.clickedButton() == keep_btn:
                            for item in list(added_items.keys()):
                                for k in range(10000):
                                    if k == 0:
                                        new_name = item
                                    else:
                                        new_name = item + '-' + str(k)
                                    if obj_list.findItems(new_name, QtCore.Qt.MatchFixedString):
                                        # If the new name already exists, count k + 1
                                        pass
                                    else:
                                        obj_dict.update({new_name: added_items[item]})
                                        break
                            self.update_lists_with_names()
                        elif msgbox.clickedButton() == cancel_btn:
                            print("Cancel")
                    else:
                        if obj_type == "linecode":
                            self.linecodes_dict.update(added_items)
                            self.update_lists_with_names()
                            self.list_linecodes.setCurrentItem(
                                self.list_linecodes.findItems(list(added_items.keys())[0],
                                                                QtCore.Qt.MatchFixedString)[0])
                        elif obj_type == "loadshape":
                            self.loadshape_dict.update(added_items)
                            self.update_lists_with_names()
                            self.list_loadshapes.setCurrentItem(
                                self.list_loadshapes.findItems(list(added_items.keys())[0],
                                                                QtCore.Qt.MatchFixedString)[0])
                elif csv_loaded:
                    from pathlib import Path
                    points, headers, column, columns = self.get_points_from_csv(located_file[0])

                    for k in range(10000):
                        if k == 0:
                            new_name = f"{Path(located_file[0]).stem}"
                        else:
                            new_name = f'{Path(located_file[0]).stem}-' + str(k)
                        if obj_list.findItems(new_name, QtCore.Qt.MatchFixedString):
                            # If the new name already exists, count k + 1
                            pass
                        else:
                            obj_dict.update({new_name: {"interval": "1",
                                                        "npts": str(len(points)),
                                                        "hour": "",
                                                        "interval_unit": "h",
                                                        "useactual": "False",
                                                        "csv_file": "True",
                                                        "csv_path": located_file[0],
                                                        "headers": str(headers),
                                                        "column": str(column)
                                                        }})
                            break


                    self.update_lists_with_names()
                    self.list_loadshapes.setCurrentItem(self.list_loadshapes.findItems(new_name,
                                                                                       QtCore.Qt.MatchFixedString)[0])

                else:
                    msgbox = QtWidgets.QMessageBox()
                    msgbox.setIcon(QtWidgets.QMessageBox.Question)
                    msgbox.setText(f"Couldn't parse any {obj_type}s from the selected file.")
                    msgbox.setWindowTitle('No items found,')
                    ok_btn = msgbox.addButton('OK', QtWidgets.QMessageBox.YesRole)

                    msgbox.exec()
<<<<<<< HEAD


if __name__ == "__main__":
    import sys
    import traceback

    # Show tracebacks #
    if QtCore.QT_VERSION >= 0x50501:
        def excepthook(type_, value, traceback_):
            traceback.print_exception(type_, value, traceback_)
            QtCore.qFatal('')
    sys.excepthook = excepthook

    app = QtWidgets.QApplication(sys.argv)
    bla = {"linecodes": {"aaa": {
        "mode": "symmetrical",
        "r1": "0.01273",
        "r0": "0.3864",
        "x1": "0.9337e-3",
        "x0": "4.1264e-3",
        "c1": "12.74e-9",
        "c0": "7.751e-9",
    }}}

    mainwindow = GeneralObjects("tshape")
    mainwindow.show()
    app.exec()
    print(mainwindow.obj_dicts)
=======
>>>>>>> 38b1990e
<|MERGE_RESOLUTION|>--- conflicted
+++ resolved
@@ -144,8 +144,6 @@
         self.tab_linegeometry = QtWidgets.QWidget()
         self.tab_linegeometry.setObjectName("tab_linegeometry")
         self.tabWidget.addTab(self.tab_linegeometry, "")
-
-
         self.tab_loadshape = QtWidgets.QWidget()
         self.tab_loadshape.setObjectName("tab_loadshape")
         self.group_loadshape_parameters = QtWidgets.QGroupBox(self.tab_loadshape)
@@ -1724,7 +1722,6 @@
                     ok_btn = msgbox.addButton('OK', QtWidgets.QMessageBox.YesRole)
 
                     msgbox.exec()
-<<<<<<< HEAD
 
 
 if __name__ == "__main__":
@@ -1752,6 +1749,4 @@
     mainwindow = GeneralObjects("tshape")
     mainwindow.show()
     app.exec()
-    print(mainwindow.obj_dicts)
-=======
->>>>>>> 38b1990e
+    print(mainwindow.obj_dicts)