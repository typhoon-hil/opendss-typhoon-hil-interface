--- conflicted
+++ resolved
@@ -377,21 +377,8 @@
                     disabled
 
                     CODE property_value_changed
-<<<<<<< HEAD
                         comp_script = return_comp_script(mdl, container_handle)
                         comp_script.exec_changed_slow(mdl, container_handle, new_value)
-=======
-                        comp_handle = mdl.get_sub_level_handle(container_handle)
-                        Tfst_mask = mdl.get_property_disp_value(mdl.prop(container_handle, "Tfast"))
-                        Ts_mask = mdl.get_property_disp_value(mdl.prop(container_handle, "execution_rate"))
-                        CPL_comp = mdl.get_item("CPL", parent=comp_handle, item_type="component")
-
-                        if CPL_comp:
-                            if Ts_mask == Tfst_mask:
-                                mdl.set_property_value(mdl.prop(CPL_comp, "Fast_con"), "False")
-                            else:
-                                mdl.set_property_value(mdl.prop(CPL_comp, "Fast_con"), "True")
->>>>>>> 712cea1f
 
                     ENDCODE
                 }
@@ -406,21 +393,8 @@
                     disabled
 
                     CODE property_value_changed
-<<<<<<< HEAD
                         comp_script = return_comp_script(mdl, container_handle)
                         comp_script.exec_changed_fast(mdl, container_handle, new_value)
-=======
-                        comp_handle = mdl.get_sub_level_handle(container_handle)
-                        Ts_mask = mdl.get_property_disp_value(mdl.prop(container_handle, "execution_rate"))
-                        Tfst_mask = mdl.get_property_disp_value(mdl.prop(container_handle, "Tfast"))
-                        CPL_comp = mdl.get_item("CPL", parent=comp_handle, item_type="component")
-
-                        if CPL_comp:
-                            if Tfst_mask == Ts_mask:
-                                mdl.set_property_value(mdl.prop(CPL_comp, "Fast_con"), "False")
-                            else:
-                                mdl.set_property_value(mdl.prop(CPL_comp, "Fast_con"), "True")
->>>>>>> 712cea1f
 
                     ENDCODE
                 }
