// Edit only the code, do not open and save from TSE.
// See the file "tse_component_edit.tlib" if you want to edit this component on TSE.
library "OpenDSS" {

    component Subsystem Root {

        component Subsystem Load {
            layout = static
            component "OpenDSS/CIL" CIL {
                VAB = "Vn_3ph_CPL*1000"
                VAn = "Vn_3ph_CPL*1000/(3**0.5)"
                VBC = "Vn_3ph_CPL*1000"
                VBn = "Vn_3ph_CPL*1000/(3**0.5)"
                VCA = "Vn_3ph_CPL*1000"
                VCn = "Vn_3ph_CPL*1000/(3**0.5)"
                pf_modeA = "Lead"
                pf_modeB = "Lead"
                pf_modeC = "Lead"
                pf_mode_3ph = "Lead"
            }
            [
                position = 7920, 8208
                size = 96, 64
            ]

            port A1 {
                position = -30, -32
                kind = pe
                direction =  in
            }
            [
                position = 7800, 7864
                rotation = right
            ]

            port B1 {
                position = 0.0, -32
                kind = pe
                direction =  in
            }
            [
                position = 7920, 7864
                rotation = right
            ]

            port C1 {
                position = 30.0, -32.0
                kind = pe
                direction =  in
            }
            [
                position = 8056, 7864
                rotation = right
            ]

            port N1 {
                position = 0.0, 30.0
                kind = pe
                direction =  in
            }
            [
                position = 7920, 8384
                rotation = left
            ]

            tag TagA1 {
                value = "A1"
                scope = local
                kind = pe
            }
            [
                position = 7800, 7944
                rotation = left
                size = 60, 20
            ]

            tag TagB1 {
                value = "B1"
                scope = local
                kind = pe
            }
            [
                position = 7920, 7944
                rotation = left
                size = 60, 20
            ]

            tag TagC1 {
                value = "C1"
                scope = local
                kind = pe
            }
            [
                position = 8056, 7944
                rotation = left
                size = 60, 20
            ]

            tag TagA2 {
                value = "A1"
                scope = local
                kind = pe
            }
            [
                position = 7856, 8088
                rotation = right
                size = 60, 20
            ]

            tag TagB2 {
                value = "B1"
                scope = local
                kind = pe
            }
            [
                position = 7920, 8088
                rotation = right
                size = 60, 20
            ]

            tag TagC2 {
                value = "C1"
                scope = local
                kind = pe
            }
            [
                position = 7984, 8088
                rotation = right
                size = 60, 20
            ]

            junction JN pe
            [
                position = 7920, 8328
            ]

            connect A1 TagA1 as ConnA1P
            connect B1 TagB1 as ConnB1P
            connect C1 TagC1 as ConnC1P
            connect JN N1 as Conn_N0
            connect CIL.A1 TagA2 as Connection1
            connect CIL.N JN as Conn_AN
            connect CIL.B1 TagB2 as Connection2
            connect CIL.C1 TagC2 as Connection3

            Sn_3ph = "3500"
            T_mode = "Loadshape index"
            Vn_3ph = "4.16"
            pf_mode_3ph = "Lag"

            mask {
                description = "<html><head><meta name=\"qrichtext\" content=\"1\"></meta><style type=\"text/css\">p, li { white-space: pre-wrap; }</style></head><body style=\"\"><p style=\"margin-top:0px; margin-bottom:0px; margin-left:0px; margin-right:0px; -qt-block-indent:0; text-indent:0px;\">Three-phase/Single-phase constant-impedance/constant-power Load component.</p><p style=\"-qt-paragraph-type:empty; margin-top:0px; margin-bottom:0px; margin-left:0px; margin-right:0px; -qt-block-indent:0; text-indent:0px;\"><br></br></p><p style=\"-qt-paragraph-type:empty; margin-top:0px; margin-bottom:0px; margin-left:0px; margin-right:0px; -qt-block-indent:0; text-indent:0px;\"><br></br></p></body></html>"
                help_file = "help/OpenDSSManual.pdf#page=192"

                global_basefreq {
                    label = "Global base frequency"
                    widget = checkbox
                    type = bool
                    default_value = "True"
                    group = "General:1"
                    no_evaluate

                    CODE property_value_changed
                        comp_script = return_comp_script(mdl, container_handle)
                        if old_value == new_value:
                            comp_script.update_frequency_property(mdl, container_handle, init=True)
                        else:
                            comp_script.update_frequency_property(mdl, container_handle)
                    ENDCODE

                    CODE property_value_edited
                        comp_script = return_comp_script(mdl, container_handle)
                        comp_script.toggle_frequency_prop(mdl, container_handle)
                    ENDCODE
                }

                fn {
                    label = "Nominal frequency"
                    widget = edit
                    type = generic
                    default_value = "60"
                    unit = "Hz"
                    group = "General:1"
                    nonvisible
                }

                conn_type {
                    label = "Connection type"
                    widget = combo
                    combo_values = "Y", "Δ"
                    type = string
                    default_value = "Y"
                    group = "General"
                    no_evaluate

                    CODE property_value_changed
                        comp_script = return_comp_script(mdl, container_handle)
                        comp_script.conn_type_value_edited_fnc(mdl, container_handle, new_value)

                        ports = comp_script.port_dynamics(mdl, container_handle)
                        comp_script.connections_dynamics(mdl, container_handle, ports)

                        mdl.refresh_icon(container_handle)

                    ENDCODE

                    CODE property_value_edited
                        comp_script = return_comp_script(mdl, container_handle)
                        comp_script.conn_type_value_edited_fnc(mdl, container_handle, new_value)
                    ENDCODE
                }

                ground_connected {
                    label = "Ground-connected"
                    widget = checkbox
                    type = bool
                    default_value = "False"
                    group = "General"
                    no_evaluate

                    CODE property_value_changed
                        mdl.refresh_icon(container_handle)

                        comp_script = return_comp_script(mdl, container_handle)
                        ports = comp_script.port_dynamics(mdl, container_handle)
                        comp_script.connections_gnd_dynamics(mdl, container_handle, ports)
                    ENDCODE
                }

                phases {
                    label = "Number of Phases"
                    widget = combo
                    combo_values = "3", "1"
                    type = string
                    default_value = "3"
                    group = "General"
                    no_evaluate

                    CODE property_value_changed
                        comp_script = return_comp_script(mdl, container_handle)

                        comp_script.phase_value_edited_fnc(mdl, container_handle, new_value)

                        ports = comp_script.port_dynamics(mdl, container_handle)
                        comp_script.connections_phases_dynamics(mdl, container_handle, ports)


                        mdl.refresh_icon(container_handle)
                    ENDCODE

                    CODE property_value_edited
                        comp_script = return_comp_script(mdl, container_handle)
                        comp_script.phase_value_edited_fnc(mdl, container_handle, new_value)
                    ENDCODE
                }

                Vn_3ph {
                    label = "Nominal line voltage"
                    widget = edit
                    type = generic
                    default_value = "1"
                    unit = "kV"
                    group = "Load Parameters:2"
                }

                Sn_3ph {
                    label = "Total Nominal power"
                    widget = edit
                    type = generic
                    default_value = "600"
                    unit = "kVA"
                    group = "Load Parameters"
                }

                pf_mode_3ph {
                    label = "Power factor mode"
                    widget = combo
                    combo_values = "Lag", "Lead", "Unit"
                    type = string
                    default_value = "Unit"
                    group = "Load Parameters"
                    no_evaluate

                    CODE property_value_changed
                        comp_script = return_comp_script(mdl, container_handle)
                        comp_script.conn_type_value_edited_fnc(mdl, container_handle, new_value)
                        comp_script = return_comp_script(mdl, container_handle)
                        comp_script.pf_mode_3ph_value_edited(mdl, container_handle, new_value)
                        comp_script.set_pf_mode(mdl, container_handle, new_value)
                    ENDCODE

                    CODE property_value_edited
                        comp_script = return_comp_script(mdl, container_handle)
                        comp_script.pf_mode_3ph_value_edited(mdl, container_handle, new_value)
                    ENDCODE
                }

                pf_3ph {
                    label = "Power factor"
                    widget = edit
                    type = generic
                    default_value = "0.9"
                    group = "Load Parameters"
                }

                pf_3ph_set {
                    widget = edit
                    type = generic
                    default_value = "0"
                    nonvisible
                }

                load_model {
                    label = "Load Model"
                    widget = combo
                    combo_values = "Constant Impedance", "Constant Power"
                    type = string
                    default_value = "Constant Impedance"
                    group = "Load Parameters"
                    no_evaluate

                    CODE property_value_changed
                        if new_value == "Constant Power":
                            mdl.info("Warning: Load Constant Power mode demands grounding for correct HIL simulation.")

                        comp_script = return_comp_script(mdl, container_handle)
                        comp_script.load_model_value_edited_fnc(mdl, container_handle, new_value)
                        comp_script.set_load_model(mdl, container_handle, new_value)

                        mdl.refresh_icon(container_handle)
                    ENDCODE

                    CODE property_value_edited
                        comp_script = return_comp_script(mdl, container_handle)
                        comp_script.load_model_value_edited_fnc(mdl, container_handle, new_value)
                    ENDCODE
                }

                model {
                    widget = edit
                    type = generic
                    default_value = "2"
                    nonvisible
                }

                Pow_ref_s {
                    label = "CPL Power reference source"
                    widget = combo
                    combo_values = "Fixed", "External input", "Time Series"
                    type = string
                    default_value = "Fixed"
                    group = "CPL Parameters:3"
                    disabled
                    no_evaluate

                    CODE property_value_changed
                        comp_script = return_comp_script(mdl, container_handle)
                        ports = comp_script.port_dynamics(mdl, container_handle)
                        comp_script.connections_pow_ref_dynamics(mdl, container_handle, ports)
                    ENDCODE
                }

                execution_rate {
                    previous_names = "Ts"
                    label = "CPL Execution rate"
                    widget = edit
                    type = generic
                    default_value = "300e-6"
                    unit = "s"
                    group = "CPL Parameters"
                    disabled

                    CODE property_value_changed
                        comp_script = return_comp_script(mdl, container_handle)
<<<<<<< HEAD
                        comp_script.validate_execution_rate(mdl, container_handle)
=======
                        comp_script.exec_changed_slow(mdl, container_handle, new_value)
>>>>>>> 61d77fad

                    ENDCODE
                }

                Tfast {
                    label = "CPL Fast Execution rate"
                    widget = edit
                    type = generic
                    default_value = "100e-6"
                    unit = "s"
                    group = "CPL Parameters"
                    disabled

                    CODE property_value_changed
                        comp_script = return_comp_script(mdl, container_handle)
<<<<<<< HEAD
                        comp_script.validate_execution_rate(mdl, container_handle)
=======
                        comp_script.exec_changed_fast(mdl, container_handle, new_value)
>>>>>>> 61d77fad

                    ENDCODE
                }

                CPL_LMT {
                    label = "CPL Current limit"
                    widget = edit
                    type = generic
                    default_value = "2"
                    unit = "pu"
                    group = "CPL Parameters"
                    disabled
                }

                zero_seq_remove {
                    label = "Remove zero sequence"
                    widget = checkbox
                    type = bool
                    default_value = "False"
                    group = "CPL Parameters"
                    no_evaluate

                    CODE property_value_changed
                        comp_script = return_comp_script(mdl, container_handle)
                        comp_script.zero_seq_removal(mdl, container_handle, new_value)
                    ENDCODE
                }

                q_gain_k {
                    label = "CPL Kalman Filter state matrix gain Q"
                    widget = edit
                    type = generic
                    default_value = "0.5"
                    group = "CPL Parameters"
                    disabled
                }

                r_gain_k {
                    label = "CPL Kalman Filter measurement gain R"
                    widget = edit
                    type = generic
                    default_value = "20"
                    group = "CPL Parameters"
                    disabled
                }

                Vn_3ph_CPL {
                    widget = edit
                    type = generic
                    default_value = "0"
                    nonvisible
                }

                P_CPL {
                    widget = edit
                    type = generic
                    default_value = "0"
                    nonvisible
                }

                Q_CPL {
                    widget = edit
                    type = generic
                    default_value = "0"
                    nonvisible
                }

                kV {
                    widget = edit
                    type = generic
                    default_value = "0"
                    nonvisible
                }

                pf {
                    widget = edit
                    type = generic
                    default_value = "0"
                    nonvisible
                }

                conn {
                    widget = edit
                    type = generic
                    default_value = "0"
                    nonvisible
                }

                kVA {
                    widget = edit
                    type = generic
                    default_value = "0"
                    nonvisible
                }

                basefreq {
                    widget = edit
                    type = generic
                    default_value = "0"
                    nonvisible
                }

                load_loadshape {
                    label = "LoadShape object"
                    widget = button
                    type = string
                    default_value = "Choose"
                    group = "Time Series Settings:4"
                    no_evaluate

                    CODE button_clicked
                        comp_script = return_comp_script(mdl, container_handle)
                        comp_script.load_loadshape(mdl, container_handle)
                    ENDCODE
                }

                loadshape_name {
                    label = "LoadShape name"
                    widget = edit
                    type = generic
                    default_value = "Default"
                    group = "Time Series Settings:4"
                    no_evaluate

                    CODE property_value_edited
                        old_value = mdl.get_property_value(prop_handle)
                        mdl.set_property_value(prop_handle, old_value)
                    ENDCODE
                }

                loadshape_from_file {
                    label = "From CSV file"
                    widget = checkbox
                    type = generic
                    default_value = "False"
                    group = "Time Series Settings:4"
                    no_evaluate

                    CODE property_value_edited
                        old_value = mdl.get_property_value(prop_handle)
                        mdl.set_property_value(prop_handle, old_value)
                    ENDCODE
                }

                useactual {
                    label = "Actual load value"
                    widget = checkbox
                    type = generic
                    default_value = "False"
                    group = "Time Series Settings:4"
                    no_evaluate

                    CODE property_value_edited
                        old_value = mdl.get_property_value(prop_handle)
                        mdl.set_property_value(prop_handle, old_value)
                    ENDCODE
                }

                loadshape_from_file_path {
                    label = "LoadShape from file - path"
                    widget = edit
                    type = generic
                    default_value = ""
                    group = "Time Series Settings:4"
                    nonvisible
                    no_evaluate
                }

                loadshape_from_file_column {
                    label = "LoadShape from file - column"
                    widget = edit
                    type = generic
                    default_value = "1"
                    group = "Time Series Settings:4"
                    nonvisible
                    no_evaluate
                }

                loadshape_from_file_header {
                    label = "LoadShape from file - header"
                    widget = checkbox
                    type = generic
                    default_value = "True"
                    group = "Time Series Settings:4"
                    nonvisible
                    no_evaluate
                }

                loadshape {
                    label = "LoadShape points"
                    widget = edit
                    type = generic
                    default_value = "[0.4, 0.3, 0.2, 0.2, 0.2, 0.2, 0.3, 0.5, 0.6, 0.7, 0.7, 0.8, 0.7, 0.7, 0.8, 0.8, 0.8, 1.0, 1.0, 1.0, 1.0, 0.9, 0.7, 0.5]"
                    group = "Time Series Settings:4"
                    no_evaluate

                    CODE property_value_edited
                        old_value = mdl.get_property_value(prop_handle)
                        mdl.set_property_value(prop_handle, old_value)
                    ENDCODE
                }

                loadshape_int {
                    label = "LoadShape interval"
                    widget = edit
                    type = generic
                    default_value = "1"
                    group = "Time Series Settings:4"
                    no_evaluate

                    CODE property_value_edited
                        old_value = mdl.get_property_value(prop_handle)
                        mdl.set_property_value(prop_handle, old_value)
                    ENDCODE
                }

                S_Ts {
                    label = "Power profile"
                    widget = edit
                    type = generic
                    default_value = "[0.2,0.28,0.5,0.32,0.2]"
                    unit = "pu"
                    group = "Time Series Settings:4"
                    nonvisible
                }

                Q_Ts {
                    label = "Reactive power profile"
                    widget = edit
                    type = generic
                    default_value = "0"
                    unit = "kVAR"
                    group = "Time Series Settings"
                    nonvisible
                }

                T_mode {
                    label = "Loadshape input mode"
                    widget = combo
                    combo_values = "Loadshape index", "Time"
                    type = string
                    default_value = "Time"
                    group = "Time Series Settings"
                    no_evaluate

                    CODE property_value_edited
                        comp_script = return_comp_script(mdl, container_handle)
                        comp_script.t_mode_value_edited(mdl, container_handle, new_value)
                    ENDCODE
                }

                S_Ts_mode {
                    label = "Power Profile mode"
                    widget = combo
                    combo_values = "Manual input"
                    type = string
                    default_value = "Manual input"
                    group = "Time Series Settings"
                    nonvisible
                    no_evaluate

                    CODE property_value_changed
                        comp_script = return_comp_script(mdl, container_handle)
                        ports = comp_script.port_dynamics(mdl, container_handle)
                        comp_script.connections_ts_mode_dynamics(mdl, container_handle, ports)
                    ENDCODE

                    CODE property_value_edited
                        comp_script = return_comp_script(mdl, container_handle)
                        comp_script.s_ts_mode_value_edited(mdl, container_handle, new_value)
                    ENDCODE
                }

                T_Ts {
                    label = "Loadshape time range"
                    widget = edit
                    type = generic
                    default_value = "[0, 6, 12, 18, 24]"
                    unit = "h"
                    group = "Time Series Settings"
                    disabled
                }

                timespan {
                    label = "Loadshape time span"
                    widget = combo
                    combo_values =  "Daily", "Yearly"
                    type = string
                    default_value = "Daily"
                    group = "Time Series Settings"
                    nonvisible
                    no_evaluate
                }

                T_Ts_internal {
                    widget = edit
                    type = generic
                    default_value = "0"
                    group = "Time Series Settings"
                    nonvisible
                }

                dssT {
                    label = "OpenDSS time interval"
                    widget = edit
                    type = generic
                    default_value = "1"
                    unit = "h"
                    group = "Time Series Settings"
                    nonvisible
                }

                dssnpts {
                    widget = edit
                    type = generic
                    default_value = "5"
                    group = "Time Series Settings"
                    nonvisible
                }

                T_Ts_max {
                    label = "Power profile loop cycle"
                    widget = edit
                    type = generic
                    default_value = "10"
                    unit = "s"
                    group = "Time Series Settings"
                    nonvisible
                    disabled
                }

                del_Ts {
                    label = "Profile start delay"
                    widget = edit
                    type = generic
                    default_value = "20"
                    unit = "s"
                    group = "Time Series Settings"
                    nonvisible
                    disabled
                }

                Slen {
                    widget = edit
                    type = generic
                    default_value = "0"
                    group = "Time Series Settings"
                    nonvisible
                }

                T_lim_low {
                    widget = edit
                    type = generic
                    default_value = "0"
                    group = "Time Series Settings"
                    nonvisible
                }

                T_lim_high {
                    widget = edit
                    type = generic
                    default_value = "0"
                    group = "Time Series Settings"
                    nonvisible
                }

                Ts_switch {
                    widget = edit
                    type = generic
                    default_value = "0"
                    group = "Time Series Settings"
                    nonvisible
                }

                enable_monitoring {
                    label = "Enable monitoring"
                    widget = checkbox
                    type = bool
                    default_value = "False"
                    group = "Monitoring"
                    no_evaluate
                }

                CODE open
                    from typhoon.apps.schematic_editor.dialogs.component_property_dialogs.general import RegularComponentPropertiesDialog

                    comp_script = return_comp_script(mdl, item_handle)
                    comp_script.read_loadshape_from_json(mdl, item_handle)

                    dialog = RegularComponentPropertiesDialog(
                        component=component,
                        property_container=component.masks[-1],
                        current_diagram=current_diagram
                    )
                    dialog.exec_()


                ENDCODE

                CODE pre_compile
                    comp_script = return_comp_script(mdl, item_handle)
                    comp_script.restore_all_loads_points(mdl, item_handle)

                    # HEADER START
                    global_basefreq = mdl.get_property_value(mdl.prop(item_handle, "global_basefreq"))
                    fn = mdl.get_property_value(mdl.prop(item_handle, "fn"))
                    conn_type = mdl.get_property_value(mdl.prop(item_handle, "conn_type"))
                    ground_connected = mdl.get_property_value(mdl.prop(item_handle, "ground_connected"))
                    phases = mdl.get_property_value(mdl.prop(item_handle, "phases"))
                    Vn_3ph = mdl.get_property_value(mdl.prop(item_handle, "Vn_3ph"))
                    Sn_3ph = mdl.get_property_value(mdl.prop(item_handle, "Sn_3ph"))
                    pf_mode_3ph = mdl.get_property_value(mdl.prop(item_handle, "pf_mode_3ph"))
                    pf_3ph = mdl.get_property_value(mdl.prop(item_handle, "pf_3ph"))
                    pf_3ph_set = mdl.get_property_value(mdl.prop(item_handle, "pf_3ph_set"))
                    load_model = mdl.get_property_value(mdl.prop(item_handle, "load_model"))
                    model = mdl.get_property_value(mdl.prop(item_handle, "model"))
                    Pow_ref_s = mdl.get_property_value(mdl.prop(item_handle, "Pow_ref_s"))
                    execution_rate = mdl.get_property_value(mdl.prop(item_handle, "execution_rate"))
                    Tfast = mdl.get_property_value(mdl.prop(item_handle, "Tfast"))
                    CPL_LMT = mdl.get_property_value(mdl.prop(item_handle, "CPL_LMT"))
                    q_gain_k = mdl.get_property_value(mdl.prop(item_handle, "q_gain_k"))
                    r_gain_k = mdl.get_property_value(mdl.prop(item_handle, "r_gain_k"))
                    Vn_3ph_CPL = mdl.get_property_value(mdl.prop(item_handle, "Vn_3ph_CPL"))
                    P_CPL = mdl.get_property_value(mdl.prop(item_handle, "P_CPL"))
                    Q_CPL = mdl.get_property_value(mdl.prop(item_handle, "Q_CPL"))
                    kV = mdl.get_property_value(mdl.prop(item_handle, "kV"))
                    pf = mdl.get_property_value(mdl.prop(item_handle, "pf"))
                    conn = mdl.get_property_value(mdl.prop(item_handle, "conn"))
                    kVA = mdl.get_property_value(mdl.prop(item_handle, "kVA"))
                    basefreq = mdl.get_property_value(mdl.prop(item_handle, "basefreq"))
                    load_loadshape = mdl.get_property_value(mdl.prop(item_handle, "load_loadshape"))
                    loadshape_name = mdl.get_property_value(mdl.prop(item_handle, "loadshape_name"))
                    loadshape = mdl.get_property_value(mdl.prop(item_handle, "loadshape"))
                    loadshape_int = mdl.get_property_value(mdl.prop(item_handle, "loadshape_int"))
                    S_Ts = mdl.get_property_value(mdl.prop(item_handle, "S_Ts"))
                    Q_Ts = mdl.get_property_value(mdl.prop(item_handle, "Q_Ts"))
                    T_mode = mdl.get_property_value(mdl.prop(item_handle, "T_mode"))
                    S_Ts_mode = mdl.get_property_value(mdl.prop(item_handle, "S_Ts_mode"))
                    T_Ts = mdl.get_property_value(mdl.prop(item_handle, "T_Ts"))
                    T_Ts_internal = mdl.get_property_value(mdl.prop(item_handle, "T_Ts_internal"))
                    dssT = mdl.get_property_value(mdl.prop(item_handle, "dssT"))
                    dssnpts = mdl.get_property_value(mdl.prop(item_handle, "dssnpts"))
                    T_Ts_max = mdl.get_property_value(mdl.prop(item_handle, "T_Ts_max"))
                    del_Ts = mdl.get_property_value(mdl.prop(item_handle, "del_Ts"))
                    Slen = mdl.get_property_value(mdl.prop(item_handle, "Slen"))
                    T_lim_low = mdl.get_property_value(mdl.prop(item_handle, "T_lim_low"))
                    T_lim_high = mdl.get_property_value(mdl.prop(item_handle, "T_lim_high"))
                    Ts_switch = mdl.get_property_value(mdl.prop(item_handle, "Ts_switch"))
                    enable_monitoring = mdl.get_property_value(mdl.prop(item_handle, "enable_monitoring"))
                    # HEADER STOP
<<<<<<< HEAD
                    prop_dict = {"fn": fn,
                                 "Sn_3ph": Sn_3ph,
                                 "conn_type": conn_type,
                                 "pf_mode_3ph": pf_mode_3ph,
                                 "pf_3ph": pf_3ph,
                                 "phases": phases,
                                 "ground_connected": ground_connected,
                                 "Vn_3ph": Vn_3ph,
                                 "S_Ts": S_Ts,
                                 "load_model": load_model,
                                 "loadshape": loadshape,
                                 "loadshape_int": loadshape_int,
                                 "T_mode": T_mode,
                                 "T_Ts": T_Ts
                                 }
                    comp_script = return_comp_script(mdl, item_handle)
                    comp_script.generator_pre_compile_function(mdl, item_handle, prop_dict)
=======
                    from typhoon.api.schematic_editor.const import ITEM_COMPONENT
                    import numpy
                    import math

                    basefreq = fn
                    kVA = Sn_3ph

                    if (conn_type == 'Δ'):
                        conn = "delta"
                    else:
                        conn = "wye"


                    if pf_mode_3ph == "Unit":
                        pf = 1.0
                        P_CPL = Sn_3ph
                        Q_CPL = 0
                        pf_3ph_set = 0.99
                    elif pf_mode_3ph == "Lag":
                        pf = pf_3ph
                        P_CPL = Sn_3ph * pf
                        Q_CPL = Sn_3ph * ((1 - pf*pf)**0.5)
                        pf_3ph_set = pf_3ph
                    else:
                        pf = -1 * pf_3ph
                        P_CPL = Sn_3ph * pf
                        Q_CPL = -Sn_3ph * ((1 - pf*pf)**0.5)
                        pf_3ph_set = pf_3ph



                    if phases == "1":
                        if ground_connected:
                            kV = (Vn_3ph/(1))/1
                            Vn_3ph_CPL = kV/(3**0.5)
                        else:
                            kV = Vn_3ph
                            Vn_3ph_CPL = kV
                    else:
                        kV = Vn_3ph
                        Vn_3ph_CPL = kV

                    dssnpts = len(S_Ts)





                    if load_model == "Constant Impedance":
                        model = 2
                    elif load_model == "Constant Power":
                        model = 1
                    else:
                        model = 2


                    S_Ts = loadshape
                    dssT = loadshape_int
                    Slen = len(S_Ts)

                    if T_mode == "Loadshape index":
                        T_Ts_internal = [0] * Slen
                        S_vec1 = [0] * Slen
                        idxS = 0
                        for S_val in S_vec1:
                            T_Ts_internal[idxS] = idxS
                            idxS += 1
                        T_lim_low = T_Ts_internal[0]
                        T_lim_high = T_Ts_internal[Slen-1]
                    elif T_mode == "Time":
                        T_Ts_internal = [0] * Slen
                        S_vec1 = [0] * Slen
                        idxS = 0
                        for T_val in T_Ts:
                            T_Ts_internal[idxS] = T_val
                            idxS += 1
                        T_lim_low = T_Ts[0]
                        T_lim_high = T_Ts[len(T_Ts)-1]
                    else:
                        T_Ts_internal = [0] * Slen
                        S_vec1 = [0] * Slen
                        idxS = 0
                        for S_val in S_vec1:
                            T_Ts_internal[idxS] = idxS
                            idxS += 1
                        T_lim_low = T_Ts_internal[0]
                        T_lim_high = T_Ts_internal[Slen-1]



                    if T_mode == "Loadshape index":
                        Ts_switch = 0
                    elif T_mode == "Time":
                        Ts_switch = 1
                    else:
                        Ts_switch = 0


                    mdl.set_property_value(mdl.prop(item_handle, "basefreq"), basefreq)
                    mdl.set_property_value(mdl.prop(item_handle, "fn"), fn)
                    mdl.set_property_value(mdl.prop(item_handle, "ground_connected"), ground_connected)
                    mdl.set_property_value(mdl.prop(item_handle, "kVA"), kVA)
                    mdl.set_property_value(mdl.prop(item_handle, "Vn_3ph"), Vn_3ph)
                    mdl.set_property_value(mdl.prop(item_handle, "Vn_3ph_CPL"), Vn_3ph_CPL)
                    mdl.set_property_value(mdl.prop(item_handle, "P_CPL"), P_CPL)
                    mdl.set_property_value(mdl.prop(item_handle, "Q_CPL"), Q_CPL)
                    mdl.set_property_value(mdl.prop(item_handle, "conn"), conn)
                    mdl.set_property_value(mdl.prop(item_handle, "pf"), pf)
                    mdl.set_property_value(mdl.prop(item_handle, "pf_mode_3ph"), pf_mode_3ph)
                    mdl.set_property_value(mdl.prop(item_handle, "pf_3ph"), pf_3ph)
                    mdl.set_property_value(mdl.prop(item_handle, "pf_3ph_set"), pf_3ph_set)
                    mdl.set_property_value(mdl.prop(item_handle, "phases"), phases)
                    mdl.set_property_value(mdl.prop(item_handle, "kV"), kV)
                    mdl.set_property_value(mdl.prop(item_handle, "load_model"), load_model)
                    mdl.set_property_value(mdl.prop(item_handle, "model"), model)
                    mdl.set_property_value(mdl.prop(item_handle, "execution_rate"), execution_rate)
                    mdl.set_property_value(mdl.prop(item_handle, "Sn_3ph"), Sn_3ph)

                    mdl.set_property_value(mdl.prop(item_handle, "Tfast"), Tfast)
                    mdl.set_property_value(mdl.prop(item_handle, "CPL_LMT"), CPL_LMT)
                    mdl.set_property_value(mdl.prop(item_handle, "q_gain_k"), q_gain_k)
                    mdl.set_property_value(mdl.prop(item_handle, "r_gain_k"), r_gain_k)
                    mdl.set_property_value(mdl.prop(item_handle, "S_Ts"), S_Ts)
                    mdl.set_property_value(mdl.prop(item_handle, "T_Ts_internal"), T_Ts_internal)
                    mdl.set_property_value(mdl.prop(item_handle, "Slen"), Slen)
                    mdl.set_property_value(mdl.prop(item_handle, "dssnpts"), dssnpts)
                    mdl.set_property_value(mdl.prop(item_handle, "T_lim_low"), T_lim_low)
                    mdl.set_property_value(mdl.prop(item_handle, "T_lim_high"), T_lim_high)
                    mdl.set_property_value(mdl.prop(item_handle, "Ts_switch"), Ts_switch)

                    mdl.set_property_value(mdl.prop(item_handle, "loadshape"), loadshape)
                    mdl.set_property_value(mdl.prop(item_handle, "loadshape_int"), loadshape_int)
                    mdl.set_property_value(mdl.prop(item_handle, "Sn_3ph"), Sn_3ph)
>>>>>>> 61d77fad
                ENDCODE

                CODE define_icon
                    comp_script = return_comp_script(mdl, item_handle)
                    comp_script.define_icon(mdl, item_handle)
                ENDCODE

                CODE init
                    import os
                    import sys
                    import importlib

                    lib_path = mdl.get_library_resource_dir_path(item_handle)
                    comp_scripts_path = os.path.join(os.path.realpath(lib_path), "component_scripts")

                    if not comp_scripts_path in sys.path:
                        sys.path.append(comp_scripts_path)

                    import comp_load as comp_script
                    importlib.reload(comp_script)
                    def return_comp_script(mdl, item_handle):
                        return comp_script
                ENDCODE
            }
        }
        [
            position = 5328, 4256
            scale = -1, 1
            size = 96, 64
        ]

    }

}
<|MERGE_RESOLUTION|>--- conflicted
+++ resolved
@@ -372,11 +372,7 @@
 
                     CODE property_value_changed
                         comp_script = return_comp_script(mdl, container_handle)
-<<<<<<< HEAD
-                        comp_script.validate_execution_rate(mdl, container_handle)
-=======
                         comp_script.exec_changed_slow(mdl, container_handle, new_value)
->>>>>>> 61d77fad
 
                     ENDCODE
                 }
@@ -392,11 +388,7 @@
 
                     CODE property_value_changed
                         comp_script = return_comp_script(mdl, container_handle)
-<<<<<<< HEAD
-                        comp_script.validate_execution_rate(mdl, container_handle)
-=======
                         comp_script.exec_changed_fast(mdl, container_handle, new_value)
->>>>>>> 61d77fad
 
                     ENDCODE
                 }
@@ -847,7 +839,6 @@
                     Ts_switch = mdl.get_property_value(mdl.prop(item_handle, "Ts_switch"))
                     enable_monitoring = mdl.get_property_value(mdl.prop(item_handle, "enable_monitoring"))
                     # HEADER STOP
-<<<<<<< HEAD
                     prop_dict = {"fn": fn,
                                  "Sn_3ph": Sn_3ph,
                                  "conn_type": conn_type,
@@ -865,141 +856,6 @@
                                  }
                     comp_script = return_comp_script(mdl, item_handle)
                     comp_script.generator_pre_compile_function(mdl, item_handle, prop_dict)
-=======
-                    from typhoon.api.schematic_editor.const import ITEM_COMPONENT
-                    import numpy
-                    import math
-
-                    basefreq = fn
-                    kVA = Sn_3ph
-
-                    if (conn_type == 'Δ'):
-                        conn = "delta"
-                    else:
-                        conn = "wye"
-
-
-                    if pf_mode_3ph == "Unit":
-                        pf = 1.0
-                        P_CPL = Sn_3ph
-                        Q_CPL = 0
-                        pf_3ph_set = 0.99
-                    elif pf_mode_3ph == "Lag":
-                        pf = pf_3ph
-                        P_CPL = Sn_3ph * pf
-                        Q_CPL = Sn_3ph * ((1 - pf*pf)**0.5)
-                        pf_3ph_set = pf_3ph
-                    else:
-                        pf = -1 * pf_3ph
-                        P_CPL = Sn_3ph * pf
-                        Q_CPL = -Sn_3ph * ((1 - pf*pf)**0.5)
-                        pf_3ph_set = pf_3ph
-
-
-
-                    if phases == "1":
-                        if ground_connected:
-                            kV = (Vn_3ph/(1))/1
-                            Vn_3ph_CPL = kV/(3**0.5)
-                        else:
-                            kV = Vn_3ph
-                            Vn_3ph_CPL = kV
-                    else:
-                        kV = Vn_3ph
-                        Vn_3ph_CPL = kV
-
-                    dssnpts = len(S_Ts)
-
-
-
-
-
-                    if load_model == "Constant Impedance":
-                        model = 2
-                    elif load_model == "Constant Power":
-                        model = 1
-                    else:
-                        model = 2
-
-
-                    S_Ts = loadshape
-                    dssT = loadshape_int
-                    Slen = len(S_Ts)
-
-                    if T_mode == "Loadshape index":
-                        T_Ts_internal = [0] * Slen
-                        S_vec1 = [0] * Slen
-                        idxS = 0
-                        for S_val in S_vec1:
-                            T_Ts_internal[idxS] = idxS
-                            idxS += 1
-                        T_lim_low = T_Ts_internal[0]
-                        T_lim_high = T_Ts_internal[Slen-1]
-                    elif T_mode == "Time":
-                        T_Ts_internal = [0] * Slen
-                        S_vec1 = [0] * Slen
-                        idxS = 0
-                        for T_val in T_Ts:
-                            T_Ts_internal[idxS] = T_val
-                            idxS += 1
-                        T_lim_low = T_Ts[0]
-                        T_lim_high = T_Ts[len(T_Ts)-1]
-                    else:
-                        T_Ts_internal = [0] * Slen
-                        S_vec1 = [0] * Slen
-                        idxS = 0
-                        for S_val in S_vec1:
-                            T_Ts_internal[idxS] = idxS
-                            idxS += 1
-                        T_lim_low = T_Ts_internal[0]
-                        T_lim_high = T_Ts_internal[Slen-1]
-
-
-
-                    if T_mode == "Loadshape index":
-                        Ts_switch = 0
-                    elif T_mode == "Time":
-                        Ts_switch = 1
-                    else:
-                        Ts_switch = 0
-
-
-                    mdl.set_property_value(mdl.prop(item_handle, "basefreq"), basefreq)
-                    mdl.set_property_value(mdl.prop(item_handle, "fn"), fn)
-                    mdl.set_property_value(mdl.prop(item_handle, "ground_connected"), ground_connected)
-                    mdl.set_property_value(mdl.prop(item_handle, "kVA"), kVA)
-                    mdl.set_property_value(mdl.prop(item_handle, "Vn_3ph"), Vn_3ph)
-                    mdl.set_property_value(mdl.prop(item_handle, "Vn_3ph_CPL"), Vn_3ph_CPL)
-                    mdl.set_property_value(mdl.prop(item_handle, "P_CPL"), P_CPL)
-                    mdl.set_property_value(mdl.prop(item_handle, "Q_CPL"), Q_CPL)
-                    mdl.set_property_value(mdl.prop(item_handle, "conn"), conn)
-                    mdl.set_property_value(mdl.prop(item_handle, "pf"), pf)
-                    mdl.set_property_value(mdl.prop(item_handle, "pf_mode_3ph"), pf_mode_3ph)
-                    mdl.set_property_value(mdl.prop(item_handle, "pf_3ph"), pf_3ph)
-                    mdl.set_property_value(mdl.prop(item_handle, "pf_3ph_set"), pf_3ph_set)
-                    mdl.set_property_value(mdl.prop(item_handle, "phases"), phases)
-                    mdl.set_property_value(mdl.prop(item_handle, "kV"), kV)
-                    mdl.set_property_value(mdl.prop(item_handle, "load_model"), load_model)
-                    mdl.set_property_value(mdl.prop(item_handle, "model"), model)
-                    mdl.set_property_value(mdl.prop(item_handle, "execution_rate"), execution_rate)
-                    mdl.set_property_value(mdl.prop(item_handle, "Sn_3ph"), Sn_3ph)
-
-                    mdl.set_property_value(mdl.prop(item_handle, "Tfast"), Tfast)
-                    mdl.set_property_value(mdl.prop(item_handle, "CPL_LMT"), CPL_LMT)
-                    mdl.set_property_value(mdl.prop(item_handle, "q_gain_k"), q_gain_k)
-                    mdl.set_property_value(mdl.prop(item_handle, "r_gain_k"), r_gain_k)
-                    mdl.set_property_value(mdl.prop(item_handle, "S_Ts"), S_Ts)
-                    mdl.set_property_value(mdl.prop(item_handle, "T_Ts_internal"), T_Ts_internal)
-                    mdl.set_property_value(mdl.prop(item_handle, "Slen"), Slen)
-                    mdl.set_property_value(mdl.prop(item_handle, "dssnpts"), dssnpts)
-                    mdl.set_property_value(mdl.prop(item_handle, "T_lim_low"), T_lim_low)
-                    mdl.set_property_value(mdl.prop(item_handle, "T_lim_high"), T_lim_high)
-                    mdl.set_property_value(mdl.prop(item_handle, "Ts_switch"), Ts_switch)
-
-                    mdl.set_property_value(mdl.prop(item_handle, "loadshape"), loadshape)
-                    mdl.set_property_value(mdl.prop(item_handle, "loadshape_int"), loadshape_int)
-                    mdl.set_property_value(mdl.prop(item_handle, "Sn_3ph"), Sn_3ph)
->>>>>>> 61d77fad
                 ENDCODE
 
                 CODE define_icon
