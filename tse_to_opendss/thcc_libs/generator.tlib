--- conflicted
+++ resolved
@@ -2073,15 +2073,6 @@
                 description = "<html><head><meta name=\"qrichtext\" content=\"1\"></meta><style type=\"text/css\">p, li { white-space: pre-wrap; }</style></head><body style=\"\"><p style=\"margin-top:0px; margin-bottom:0px; margin-left:0px; margin-right:0px; -qt-block-indent:0; text-indent:0px;\">Wound rotor synchronous generator with constant-parameter VBR interface and initialization capability.</p><p style=\"-qt-paragraph-type:empty; margin-top:0px; margin-bottom:0px; margin-left:0px; margin-right:0px; -qt-block-indent:0; text-indent:0px;\"><br></br></p><p style=\"-qt-paragraph-type:empty; margin-top:0px; margin-bottom:0px; margin-left:0px; margin-right:0px; -qt-block-indent:0; text-indent:0px;\"><br></br></p><p style=\"margin-top:0px; margin-bottom:0px; margin-left:0px; margin-right:0px; -qt-block-indent:0; text-indent:0px;\">Initialization is done in three steps. </p><p style=\"margin-top:0px; margin-bottom:0px; margin-left:0px; margin-right:0px; -qt-block-indent:0; text-indent:0px;\">Step-1: The machine starts as an ideal voltage source behind sstator impedance while the rotor is rotating at a constant speed. </p><p style=\"margin-top:0px; margin-bottom:0px; margin-left:0px; margin-right:0px; -qt-block-indent:0; text-indent:0px;\">Step-2: The machine electrical circuit is connected and fully enabled, while the rotor is still rotating at a constant speed.</p><p style=\"margin-top:0px; margin-bottom:0px; margin-left:0px; margin-right:0px; -qt-block-indent:0; text-indent:0px;\">Step-3: Full machine model is enabled including both electrical circuit and mechanical model.</p><p style=\"-qt-paragraph-type:empty; margin-top:0px; margin-bottom:0px; margin-left:0px; margin-right:0px; -qt-block-indent:0; text-indent:0px;\"><br></br></p><p style=\"margin-top:0px; margin-bottom:0px; margin-left:0px; margin-right:0px; -qt-block-indent:0; text-indent:0px;\">Note: When initializing the machine, two extra outputs (Vfd0 and Tm0) are provided indicating the amount of exciter voltage and mechanical torque which are internally applied to the model for seamless transition between modes. In this case, the external inputs to Vfd and Tm ports are added on top of Vfd0 and Tm0.</p><p style=\"-qt-paragraph-type:empty; margin-top:0px; margin-bottom:0px; margin-left:0px; margin-right:0px; -qt-block-indent:0; text-indent:0px;\"><br></br></p><p style=\"margin-top:0px; margin-bottom:0px; margin-left:0px; margin-right:0px; -qt-block-indent:0; text-indent:0px;\">The measurement signal port provides a 8x1 vectorized output including generator three-phase to neutral voltages in volts, three-phase currents in amps, electromagnetic torque in N.m and mechanical speed in rad/s.</p><p style=\"-qt-paragraph-type:empty; margin-top:0px; margin-bottom:0px; margin-left:0px; margin-right:0px; -qt-block-indent:0; text-indent:0px;\"><br></br></p></body></html>"
                 help_file = "help/OpenDSSManual.pdf#page=196"
 
-                G_mod {
-                    label = "Generator model"
-                    widget = combo
-                    combo_values = "Constant kW", "Constant admittance", "Constant kW, Constant kV", "Constant kW, Fixed Q", "Constant kW, Fixed Q (constant reactance)"
-                    type = string
-                    default_value = "Constant kW, Fixed Q"
-                    no_evaluate
-                }
-
                 phases {
                     widget = edit
                     type = generic
@@ -2368,9 +2359,6 @@
                     nonvisible
                 }
 
-<<<<<<< HEAD
-                Ts {
-=======
                 G_mod {
                     label = "Generator model"
                     widget = combo
@@ -2383,7 +2371,6 @@
 
                 execution_rate {
                     previous_names = "Ts"
->>>>>>> e9773e22
                     label = "Execution rate"
                     widget = edit
                     type = generic
