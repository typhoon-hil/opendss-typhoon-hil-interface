version = 4.2

//
// Saved by sw version: 2023.1 DEV
//

model "three_w_transformer" {
    configuration {
        hil_device = "HIL404"
        hil_configuration_id = 1
        simulation_method = exact
        simulation_time_step = 1e-6
        simulation_discret_scaling = 1.0
        dsp_timer_periods = 100e-6, 50e-3
        ss_calc_method = "systematic elimination"
        enb_pole_shift = True
        enb_gds_oversampling = True
        show_modes = False
        device_ao_limit_enable = False
        reset_analog_outputs_on_sim_stop = True
        reset_digital_outputs_on_sim_stop = True
        vhil_adio_loopback = False
        cpl_stb = False
        enb_dep_sw_detect = False
        code_section = "internal memory"
        data_section = "internal memory"
        sys_sp_rate_1 = 0.0001
        sys_sp_rate_2 = 0.05
        sys_real_type_precision = "default"
        user_real_type_precision = "default"
        sys_cpu_optimization = "high"
        user_cpu_optimization = "high"
        user_cpu_part_option = "default"
        matrix_based_reduction = True
        cpl_dynamics_analysis = False
        export_ss_to_pickle = False
        ground_scope_core = False
        dss_num_tol = 1e-15
        cce_platform = "generic"
        cce_use_relative_names = False
        cce_type_mapping_real = "double"
        cce_type_mapping_uint = "unsigned int"
        cce_type_mapping_int = "int"
        cce_directory = ""
        cce_custom_type_int = ""
        cce_custom_type_uint = ""
        cce_custom_type_real = ""
        tunable_params = "component defined"
        sp_compiler_type = "C compiler"
        sig_stim = "off"
        export_resource_list = ""
        export_dependency_list = ""
        excluded_resource_list = ""
        export_out_file = ""
        export_lock_top_level = True
        export_encrypt_library = True
        export_encrypt_resources = True
    }

    component Subsystem Root {
        component "OpenDSS/SimDSS" SimDSS1 {
            currents = "Elem"
            sim_counter = "92"
            sim_status = "Sim92 complete"
            voltagebases = "[1,16,0.4]"
        }
        [
            position = 7912, 7536
            size = 96, 96
        ]

        component "OpenDSS/Bus" Bus2 {
            conf = "on both sides"
            v_line_rms_meas = "True"
        }
        [
            position = 7592, 7936
            size = 16, 96
        ]

        component "OpenDSS/Bus" Bus3 {
            conf = "on both sides"
            v_line_rms_meas = "True"
        }
        [
            position = 7864, 7936
            size = 16, 96
        ]

        component "OpenDSS/Vsource" Vsource1 {
            basekv = "16"
            r0 = "0.01"
            r1 = ".01"
            x0 = "0.01"
            x1 = ".01"
        }
        [
            position = 8664, 7648
            scale = -1, 1
            size = 64, 96
        ]

        component "core/Three-phase Meter" "Three-phase Meter1" {
            P_meas = "True"
        }
        [
            position = 8520, 7648
            scale = -1, 1
            size = 48, 104
        ]

        component "core/Three-phase Meter" "Three-phase Meter2" {
            P_meas = "True"
        }
        [
            position = 8512, 8152
            rotation = right
            size = 48, 104
        ]

        component "core/Meter Split" "Meter Split1" {
            power_p = "True"
            power_q = "True"
            van = "False"
            vbn = "False"
            vcn = "False"
        }
        [
            position = 8600, 7528
            size = 96, 48
        ]

        component "core/Gain" Gain20 {
            gain = "0.001"
        }
        [
            position = 8704, 7496
            hide_name = True
        ]

        component "core/Gain" Gain21 {
            gain = "0.001"
        }
        [
            position = 8704, 7552
            hide_name = True
        ]

        component "core/Probe" Pg {
            streaming_en = "True"
        }
        [
            position = 8768, 7496
        ]

        component "core/Probe" Qg {
            streaming_en = "True"
        }
        [
            position = 8768, 7552
        ]

        component "core/Probe" TmG1 {
            signal_name = "P"
            signal_type = "torque"
            streaming_en = "True"
        }
        [
            position = 7320, 7704
        ]

        component "OpenDSS/Line" Line2 {
            L0 = "4.1264e-4"
            L1 = "2.9337e-4"
            Length = "1"
            R0 = "0.3864"
            R1 = "0.001273"
            X0 = "0.0041264*(2*np.pi*60)"
            X1 = "0.0029337*(2*np.pi*60)"
            dC0 = "20.74e-9"
            dC1 = "20.74e-9"
        }
        [
            position = 8320, 7648
            size = 64, 112
        ]

        component "OpenDSS/Bus" Bus4 {
            conf = "on both sides"
            v_line_rms_meas = "True"
        }
        [
            position = 8424, 7648
            size = 16, 96
        ]

        component "core/Probe" VfdG1 {
            signal_name = "P"
            signal_type = "torque"
            streaming_en = "True"
        }
        [
            position = 7288, 8032
        ]

        component "OpenDSS/Line" Line3 {
            L0 = "1.1264e-4"
            L1 = "0.9337e-4"
            Length = "10"
            R0 = "0.03864"
            R1 = "0.0001273"
            X0 = "0.00011264*(2*np.pi*60)"
            X1 = "9.337e-05*(2*np.pi*60)"
            coupling = "Core coupling"
            dC0 = "2.751e-9"
            dC1 = "20.751e-9"
        }
        [
            position = 7680, 7936
            size = 64, 112
        ]

        component "core/Sum" Sum1 {
        }
        [
            position = 7232, 7984
            rotation = right
            hide_name = True
        ]

        component "OpenDSS/Load" Load1 {
            T_mode = "Loadshape index"
            Vn_3ph = "0.4"
            ground_connected = "True"
            load_model = "Constant Power"
        }
        [
            position = 8512, 8256
            scale = -1, 1
            size = 96, 64
        ]

        component "core/Ground" gnd2 {
        }
        [
            position = 8304, 7760
        ]

        component "core/Sum" Sum2 {
        }
        [
            position = 7256, 7752
            rotation = left
            hide_name = True
        ]

        component "core/Meter Split" "Meter Split2" {
            power_p = "True"
            power_q = "True"
            van = "False"
            vbn = "False"
            vcn = "False"
        }
        [
            position = 8656, 8248
            size = 96, 48
        ]

        component "core/Gain" Gain23 {
            gain = "0.001"
        }
        [
            position = 8752, 8216
            hide_name = True
        ]

        component "core/Gain" Gain24 {
            gain = "0.001"
        }
        [
            position = 8752, 8272
            hide_name = True
        ]

        component "core/Probe" PL1 {
            streaming_en = "True"
        }
        [
            position = 8832, 8216
        ]

        component "core/Probe" QL1 {
            streaming_en = "True"
        }
        [
            position = 8832, 8272
        ]

        component "OpenDSS/Generator" Generator1 {
            gen_ts_en = "False"
        }
        [
            position = 7448, 7936
            size = 175, 175
        ]

        component "OpenDSS/Generator Control" "Generator Control1" {
            Q_ki = ".05"
            Q_kp = ".01"
            execution_rate = "100e-6"
        }
        [
            position = 7104, 7824
            size = 120, 96
        ]

        component "OpenDSS/Three-Phase Transformer" "Three-Phase Transformer1" {
            KVAs = "[1000, 1000, 1000]"
            KVs = "[1, 16, 0.4]"
            XArray = "[1, 1, 1]"
            grounded_prim = "True"
            grounded_sec1 = "True"
            grounded_sec2 = "True"
            num_windings = "3"
            percentRs = "[1, 1, 1]"
        }
        [
            position = 7968, 7936
            size = 64, 192
        ]

        component "OpenDSS/Bus" Bus5 {
            conf = "on both sides"
            v_line_rms_meas = "True"
        }
        [
            position = 8216, 7648
            size = 16, 96
        ]

        component "OpenDSS/Bus" Bus6 {
            conf = "on both sides"
            v_line_rms_meas = "True"
        }
        [
            position = 8208, 7984
            size = 16, 96
        ]

        component "OpenDSS/Line" Line4 {
            L0 = "1.1264e-4"
            L1 = "0.9337e-4"
            Length = "2"
            R0 = "0.03864"
            R1 = "0.0001273"
            X0 = "0.00011264*(2*np.pi*60)"
            X1 = "9.337e-05*(2*np.pi*60)"
            dC0 = "2.751e-9"
            dC1 = "20.751e-9"
        }
        [
            position = 8304, 7984
            size = 64, 112
        ]

        component "OpenDSS/Bus" Bus7 {
            conf = "on both sides"
            v_line_rms_meas = "True"
        }
        [
            position = 8416, 7984
            size = 16, 96
        ]

        component "core/Ground" gnd3 {
        }
        [
            position = 8288, 8112
        ]

        component "core/Three-phase Meter" "Three-phase Meter3" {
            P_meas = "True"
        }
        [
            position = 7784, 7936
            scale = -1, 1
            size = 48, 104
        ]

        component "core/Three-phase Meter" "Three-phase Meter4" {
            P_meas = "True"
        }
        [
            position = 8144, 7648
            size = 48, 104
        ]

        component "core/Three-phase Meter" "Three-phase Meter5" {
            P_meas = "True"
        }
        [
            position = 8128, 7984
            size = 48, 104
        ]

        component "core/Meter Split" "Meter Split3" {
            power_p = "True"
            power_q = "True"
            van = "False"
            vbn = "False"
            vcn = "False"
        }
        [
            position = 7784, 7800
            rotation = left
            size = 96, 48
        ]

        component "core/Gain" Gain25 {
            gain = "0.001"
        }
        [
            position = 7752, 7704
            rotation = left
            hide_name = True
        ]

        component "core/Gain" Gain26 {
            gain = "0.001"
        }
        [
            position = 7816, 7704
            rotation = left
            hide_name = True
        ]

        component "core/Probe" PT1 {
            streaming_en = "True"
        }
        [
            position = 7752, 7648
            rotation = left
        ]

        component "core/Probe" QT1 {
            streaming_en = "True"
        }
        [
            position = 7816, 7648
            rotation = left
        ]

        component "core/Meter Split" "Meter Split4" {
            power_p = "True"
            power_q = "True"
            van = "False"
            vbn = "False"
            vcn = "False"
        }
        [
            position = 8224, 7520
            size = 96, 48
        ]

        component "core/Gain" Gain27 {
            gain = "0.001"
        }
        [
            position = 8320, 7488
            hide_name = True
        ]

        component "core/Gain" Gain28 {
            gain = "0.001"
        }
        [
            position = 8320, 7544
            hide_name = True
        ]

        component "core/Probe" PT2 {
            streaming_en = "True"
        }
        [
            position = 8400, 7488
        ]

        component "core/Probe" QT2 {
            streaming_en = "True"
        }
        [
            position = 8400, 7544
        ]

        component "core/Meter Split" "Meter Split5" {
            power_p = "True"
            power_q = "True"
            van = "False"
            vbn = "False"
            vcn = "False"
        }
        [
            position = 8232, 7864
            size = 96, 48
        ]

        component "core/Gain" Gain29 {
            gain = "0.001"
        }
        [
            position = 8344, 7832
            hide_name = True
        ]

        component "core/Gain" Gain30 {
            gain = "0.001"
        }
        [
            position = 8344, 7888
            hide_name = True
        ]

        component "core/Probe" PT3 {
            streaming_en = "True"
        }
        [
            position = 8424, 7832
        ]

        component "core/Probe" QT3 {
            streaming_en = "True"
        }
        [
            position = 8424, 7888
        ]

        junction Junction37 sp
        [
            position = 7224, 7936
        ]

        junction Junction38 sp
        [
            position = 7264, 7832
        ]

        comment Comment2 START <!DOCTYPE HTML PUBLIC "-//W3C//DTD HTML 4.0//EN" "http://www.w3.org/TR/REC-html40/strict.dtd"><html><head><meta name="qrichtext" content="1" /><style type="text/css">p, li { white-space: pre-wrap; }</style></head><body style=" font-family:'Arial'; font-size:12pt; font-weight:400; font-style:normal;"><p style=" margin-top:0px; margin-bottom:0px; margin-left:0px; margin-right:0px; -qt-block-indent:0; text-indent:0px;">OpenDSS example:</p><p style=" margin-top:0px; margin-bottom:0px; margin-left:0px; margin-right:0px; -qt-block-indent:0; text-indent:0px;">Three-phase three winding transformer</p><p style="-qt-paragraph-type:empty; margin-top:0px; margin-bottom:0px; margin-left:0px; margin-right:0px; -qt-block-indent:0; text-indent:0px;"><br /></p><p style=" margin-top:0px; margin-bottom:0px; margin-left:0px; margin-right:0px; -qt-block-indent:0; text-indent:0px;">Generator Controller block setting: PQ control mode - fixed generator nominal rating</p><p style=" margin-top:0px; margin-bottom:0px; margin-left:0px; margin-right:0px; -qt-block-indent:0; text-indent:0px;">     </p></body></html> ENDCOMMENT 
        [
            position = 7184, 7480
        ]

        comment Comment3 START <!DOCTYPE HTML PUBLIC "-//W3C//DTD HTML 4.0//EN" "http://www.w3.org/TR/REC-html40/strict.dtd"><html><head><meta name="qrichtext" content="1" /><style type="text/css">p, li { white-space: pre-wrap; }</style></head><body style=" font-family:'Arial'; font-size:12pt; font-weight:400; font-style:normal;"><p style=" margin-top:0px; margin-bottom:0px; margin-left:0px; margin-right:0px; -qt-block-indent:0; text-indent:0px;">Generator initialization notes for time domain simulation:</p><p style="-qt-paragraph-type:empty; margin-top:0px; margin-bottom:0px; margin-left:0px; margin-right:0px; -qt-block-indent:0; text-indent:0px;"><br /></p><p style=" margin-top:0px; margin-bottom:0px; margin-left:0px; margin-right:0px; -qt-block-indent:0; text-indent:0px;">- Generator acts as an ideal voltage source for 5 seconds, after which transition is done to full stator electrical model</p><p style=" margin-top:0px; margin-bottom:0px; margin-left:0px; margin-right:0px; -qt-block-indent:0; text-indent:0px;">- Rotor speed is constant until 9 seconds, after which mechanical model is activated.</p><p style=" margin-top:0px; margin-bottom:0px; margin-left:0px; margin-right:0px; -qt-block-indent:0; text-indent:0px;">- After 9 seconds, full generator model is in effect. </p></body></html> ENDCOMMENT 
        [
            position = 7096, 8088
        ]

        comment Comment4 START <!DOCTYPE HTML PUBLIC "-//W3C//DTD HTML 4.0//EN" "http://www.w3.org/TR/REC-html40/strict.dtd"><html><head><meta name="qrichtext" content="1" /><style type="text/css">p, li { white-space: pre-wrap; }</style></head><body style=" font-family:'Arial'; font-size:12pt; font-weight:400; font-style:normal;"><p style=" margin-top:0px; margin-bottom:0px; margin-left:0px; margin-right:0px; -qt-block-indent:0; text-indent:0px;">Tm0 and Vfd0 are predicted mechanical torque and excitation for initialization.</p><p style="-qt-paragraph-type:empty; margin-top:0px; margin-bottom:0px; margin-left:0px; margin-right:0px; -qt-block-indent:0; text-indent:0px;"><br /></p><p style=" margin-top:0px; margin-bottom:0px; margin-left:0px; margin-right:0px; -qt-block-indent:0; text-indent:0px;">Tm(actual) = Tm0 + Tm (input)</p><p style=" margin-top:0px; margin-bottom:0px; margin-left:0px; margin-right:0px; -qt-block-indent:0; text-indent:0px;">Vfd(actual) = Vfd0 + Vfd (input) </p></body></html> ENDCOMMENT 
        [
            position = 7096, 8208
        ]

        connect "Three-phase Meter1.Out" "Meter Split1.Input" as Connection643
        connect "Meter Split1.POWER_P" Gain20.in as Connection644
        connect "Meter Split1.POWER_Q" Gain21.in as Connection645
        connect Gain20.out Pg.in as Connection646
        connect Gain21.out Qg.in as Connection647
        connect Line2.A2 Bus4.A1 as Connection901
        connect Line2.B2 Bus4.B1 as Connection903
        connect Line2.C2 Bus4.C1 as Connection905
        connect Bus2.A2 Line3.A1 as Connection945
        connect Bus2.B2 Line3.B1 as Connection946
        connect Bus2.C2 Line3.C1 as Connection947
        connect Bus4.A2 "Three-phase Meter1.A-" as Connection974
        connect "Three-phase Meter1.B-" Bus4.B2 as Connection975
        connect Bus4.C2 "Three-phase Meter1.C-" as Connection976
        connect "Three-phase Meter1.C+" Vsource1.C1 as Connection977
        connect Vsource1.B1 "Three-phase Meter1.B+" as Connection978
        connect "Three-phase Meter1.A+" Vsource1.A1 as Connection979
        connect Sum1.out VfdG1.in as Connection992
        connect Load1.A1 "Three-phase Meter2.A-" as Connection1038
        connect Load1.B1 "Three-phase Meter2.B-" as Connection1039
        connect "Three-phase Meter2.C-" Load1.C1 as Connection1040
        connect gnd2.node Line2.N as Connection1049
        connect TmG1.in Sum2.out as Connection1052
        connect "Meter Split2.POWER_P" Gain23.in as Connection1063
        connect "Meter Split2.POWER_Q" Gain24.in as Connection1064
        connect Gain23.out PL1.in as Connection1065
        connect Gain24.out QL1.in as Connection1066
        connect "Three-phase Meter2.Out" "Meter Split2.Input" as Connection1067
        connect Generator1.A1 Bus2.A1 as Connection1070
        connect Generator1.B1 Bus2.B1 as Connection1071
        connect Generator1.C1 Bus2.C1 as Connection1072
        connect Generator1.Vfd0 Sum1.in as Connection1081
        connect Generator1.Tm0 Sum2.in as Connection1082
        connect Generator1.Vfd_in Junction37 as Connection1085
        connect Junction37 Sum1.in1 as Connection1086
        connect "Generator Control1.del_vfd" Junction37 as Connection1087
        connect "Generator Control1.Gen_meas" Generator1.meas as Connection1088
        connect "Generator Control1.Gen_ctrl" Generator1.ctrl as Connection1089
        connect Generator1.Tm_in Junction38 as Connection1090
        connect Junction38 Sum2.in1 as Connection1091
        connect "Generator Control1.del_Tm" Junction38 as Connection1092
        connect "Three-Phase Transformer1.A1" Bus3.A2 as Connection1096
        connect Bus3.B2 "Three-Phase Transformer1.B1" as Connection1097
        connect Bus3.C2 "Three-Phase Transformer1.C1" as Connection1098
        connect Bus5.C2 Line2.C1 as Connection1100
        connect Bus5.B2 Line2.B1 as Connection1102
        connect Bus5.A2 Line2.A1 as Connection1104
        connect Bus6.A2 Line4.A1 as Connection1108
        connect Bus6.B2 Line4.B1 as Connection1109
        connect Bus6.C2 Line4.C1 as Connection1110
        connect Line4.A2 Bus7.A1 as Connection1111
        connect Line4.B2 Bus7.B1 as Connection1112
        connect Line4.C2 Bus7.C1 as Connection1113
        connect Bus7.A2 "Three-phase Meter2.A+" as Connection1114
        connect Bus7.B2 "Three-phase Meter2.B+" as Connection1115
        connect Bus7.C2 "Three-phase Meter2.C+" as Connection1116
        connect gnd3.node Line4.N as Connection1117
        connect Bus3.A1 "Three-phase Meter3.A+" as Connection1118
        connect "Three-phase Meter3.A-" Line3.A2 as Connection1119
        connect Line3.B2 "Three-phase Meter3.B-" as Connection1120
        connect "Three-phase Meter3.B+" Bus3.B1 as Connection1121
        connect Line3.C2 "Three-phase Meter3.C-" as Connection1122
        connect "Three-phase Meter3.C+" Bus3.C1 as Connection1123
        connect "Meter Split3.POWER_P" Gain25.in as Connection1124
        connect "Meter Split3.POWER_Q" Gain26.in as Connection1125
        connect Gain25.out PT1.in as Connection1126
        connect Gain26.out QT1.in as Connection1127
        connect "Meter Split3.Input" "Three-phase Meter3.Out" as Connection1128
        connect "Three-Phase Transformer1.A2" "Three-phase Meter4.A+" as Connection1129
        [
            breakpoints = 8032, 7856; 8032, 7616
        ]
        connect "Three-phase Meter4.A-" Bus5.A1 as Connection1130
        connect "Three-Phase Transformer1.B2" "Three-phase Meter4.B+" as Connection1131
        [
            breakpoints = 8056, 7888; 8056, 7648
        ]
        connect "Three-phase Meter4.B-" Bus5.B1 as Connection1132
        connect "Three-Phase Transformer1.C2" "Three-phase Meter4.C+" as Connection1133
        [
            breakpoints = 8080, 7920; 8080, 7680
        ]
        connect "Three-phase Meter4.C-" Bus5.C1 as Connection1134
        connect "Three-Phase Transformer1.C3" "Three-phase Meter5.C+" as Connection1135
        connect "Three-phase Meter5.C-" Bus6.C1 as Connection1136
        connect "Three-Phase Transformer1.B3" "Three-phase Meter5.B+" as Connection1137
        connect "Three-phase Meter5.B-" Bus6.B1 as Connection1138
        connect "Three-Phase Transformer1.A3" "Three-phase Meter5.A+" as Connection1139
        connect "Three-phase Meter5.A-" Bus6.A1 as Connection1140
        connect "Meter Split4.POWER_P" Gain27.in as Connection1141
        connect "Meter Split4.POWER_Q" Gain28.in as Connection1142
        connect Gain27.out PT2.in as Connection1143
        connect Gain28.out QT2.in as Connection1144
        connect "Meter Split5.POWER_P" Gain29.in as Connection1145
        connect "Meter Split5.POWER_Q" Gain30.in as Connection1146
        connect Gain29.out PT3.in as Connection1147
        connect Gain30.out QT3.in as Connection1148
        connect "Meter Split5.Input" "Three-phase Meter5.Out" as Connection1149
        connect "Meter Split4.Input" "Three-phase Meter4.Out" as Connection1150
    }

<<<<<<< HEAD
=======
    logically_deleted {
        "Load1.Connection3"
        "Generator1.TS_module"
        "Generator1.T_switch"
        "Generator1.Constant102"
        "Generator1.Connection3"
        "Generator1.Connection5116"
        "Three-Phase Transformer1.Connection57"
        "Three-Phase Transformer1.Connection58"
        "Three-Phase Transformer1.Connection59"
        "Three-Phase Transformer1.Connection60"
        "Three-Phase Transformer1.Connection61"
        "Three-Phase Transformer1.Connection62"
    }

>>>>>>> 7417e5ec
    default {
        "core/Gain" {
            gain = "1"
            multiplication = "Element-wise(K.*u)"
            _tunable = "False"
            execution_rate = "inherit"
        }

        "core/Probe" {
            signal_access = "inherit"
            addr = "0"
            override_signal_name = "False"
            signal_name = ""
            signal_type = "generic"
            streaming_en = "False"
            streaming_er_idx = "0"
            execution_rate = "inherit"
        }

        "core/Sum" {
            signs = "2"
            execution_rate = "inherit"
        }

        "OpenDSS/Bus" {
            type_prop = "ABC"
            ground_prop = "False"
            conf = "On both sides"
            i_rms_meas = "False"
            i_inst_meas = "False"
            v_line_rms_meas = "False"
            v_line_inst_meas = "False"
            v_phase_rms_meas = "False"
            v_phase_inst_meas = "False"
            freq_meas = "False"
            power_meas = "False"
            ts = "100e-6"
            enable_output = "False"
        }

        "OpenDSS/Generator" {
            phases = "0"
            kw = "0"
            kvar = "0"
            kv = "1"
            global_basefreq = "True"
            basefreq = "60"
            nom_rpm = "1800"
            kVA = "1000"
            pf = ".96"
            model = "0"
            Xd = "1"
            Xdp = "0.3"
            Xdpp = ".2"
            XRdp = "50"
            H = "0.5"
            J = "0"
            rs = "0"
            Lls = "0"
            Lmq = "0"
            Lmd = "0"
            Lmzq = "0"
            Lmzd = "0"
            rkq = "0"
            rkq2 = "0"
            rkd = "0"
            rfd = "0"
            Llkq = "0"
            Llkq2 = "0"
            Llkd = "0"
            Llfd = "0"
            PP = "0"
            w_base = "0"
            T_base = "0"
            ws = "0"
            ws_inv = "0"
            Z_base = "0"
            G_mod = "Constant kW, Fixed Q"
            Ts = "100e-6"
            dA = "0"
            dB = "0"
            dA11 = "0"
            dA12 = "0"
            dA13 = "0"
            dA14 = "0"
            dA21 = "0"
            dA22 = "0"
            dA23 = "0"
            dA24 = "0"
            dA31 = "0"
            dA32 = "0"
            dA33 = "0"
            dA34 = "0"
            dA41 = "0"
            dA42 = "0"
            dA43 = "0"
            dA44 = "0"
            dB11 = "0"
            dB12 = "0"
            dB13 = "0"
            dB21 = "0"
            dB22 = "0"
            dB23 = "0"
            dB31 = "0"
            dB32 = "0"
            dB33 = "0"
            dB41 = "0"
            dB42 = "0"
            dB43 = "0"
            Init_En = "True"
            Init_switch = "0"
            V_ph_init = "0.581"
            thet_ph_init = "-1.58"
            V2M_t = "5"
            Mech_En = "9"
            gen_ts_en = "True"
            load_loadshape = "Choose"
            loadshape_name = "gen1"
            loadshape = "[0.5, 0.8, 1, 0.4, 0.5]"
            loadshape_int = "1"
            gen_ts_en_bit = "0"
            T_mode = "Loadshape index"
            S_Ts = "[0.2,0.28,0.5,0.32,0.2]"
            Q_Ts = "0"
            S_Ts_mode = "Manual input"
            T_Ts = "[0, 6, 12, 18, 24]"
            timespan = "Daily"
            T_Ts_internal = "0"
            dssT = "1"
            dssnpts = "0"
            T_Ts_max = "20"
            del_Ts = "10"
            Slen = "0"
            T_lim_low = "0"
            T_lim_high = "0"
            Ts_switch = "0"
            enable_monitoring = "False"
        }

        "OpenDSS/Generator Control" {
            ctrl_mode_str = "PQ"
            ctrl_mode_int = "0"
            ext_mode = "0"
            P_ref_str = "Generator nominal"
            P_sel = "0"
            Q_ref_str = "Generator nominal"
            Q_sel = "0"
            V_ref_str = "Generator nominal"
            V_sel = "0"
            w_ref_str = "Generator nominal"
            w_sel = "0"
            P_kp = "1"
            P_ki = "2"
            Q_kp = "0.01"
            Q_ki = "0.05"
            V_kp = "10"
            V_ki = "60"
            w_kp = "300"
            w_ki = "300"
            execution_rate = "0"
        }

        "OpenDSS/Line" {
            input_type = "Symmetrical"
            Load = "Choose"
            selected_object = ""
            Length = "100"
            global_basefreq = "True"
            BaseFreq = "60"
            phases = "3"
            R1 = "0.1903"
            R0 = "0.5853"
            X1 = "0.3957"
            X0 = "1.3278"
            dC1 = "11.155"
            dC0 = "5.2493"
            rmatrix = "[[0.0981, 0.0401, 0.0401], [0.0401, 0.0981, 0.0401], [0.0401, 0.0401, 0.0981]]"
            xmatrix = "[[0.2153, 0.0947, 0.0947], [0.0947, 0.2153, 0.0947], [0.0947, 0.0947, 0.2153]]"
            cmatrix = "[[2.8, -0.6, -0.6], [-0.6, 2.8, -0.6], [-0.6, -0.6, 2.8]]"
            obj_mode = ""
            Len = "0"
            Fr = "0"
            d_R = "0"
            d_L = "0"
            d_C = "0"
            d_X = "0"
            C1 = "12.74e-9"
            C0 = "7.751e-9"
            L1 = "99999"
            L0 = "99999"
            R1_one = "0.01"
            L1_one = "0.01e-3"
            C1_one = "0.1e-6"
            coupling = "None"
            enable_monitoring = "False"
        }

        "OpenDSS/Load" {
            global_basefreq = "True"
            fn = "60"
            conn_type = "Y"
            ground_connected = "False"
            phases = "3"
            Vn_3ph = "1"
            Sn_3ph = "600"
            pf_mode_3ph = "Unit"
            pf_3ph = "0.9"
            pf_3ph_set = "0"
            load_model = "Constant Impedance"
            model = "2"
            Pow_ref_s = "Fixed"
            Ts = "300e-6"
            Tfast = "100e-6"
            CPL_LMT = "2"
            Vn_3ph_CPL = "0"
            P_CPL = "0"
            Q_CPL = "0"
            kV = "0"
            pf = "0"
            conn = "0"
            kVA = "0"
            basefreq = "0"
            load_loadshape = "Choose"
            loadshape_name = "Default"
            loadshape_from_file = "False"
            useactual = "False"
            loadshape_from_file_path = ""
            loadshape_from_file_column = "1"
            loadshape_from_file_header = "True"
            loadshape = "[0.4, 0.3, 0.2, 0.2, 0.2, 0.2, 0.3, 0.5, 0.6, 0.7, 0.7, 0.8, 0.7, 0.7, 0.8, 0.8, 0.8, 1.0, 1.0, 1.0, 1.0, 0.9, 0.7, 0.5]"
            loadshape_int = "1"
            S_Ts = "[0.2,0.28,0.5,0.32,0.2]"
            Q_Ts = "0"
            T_mode = "Time"
            S_Ts_mode = "Manual input"
            T_Ts = "[0, 6, 12, 18, 24]"
            timespan = "Daily"
            T_Ts_internal = "0"
            dssT = "1"
            dssnpts = "5"
            T_Ts_max = "10"
            del_Ts = "20"
            Slen = "0"
            T_lim_low = "0"
            T_lim_high = "0"
            Ts_switch = "0"
            enable_monitoring = "False"
        }

        "core/Meter Split" {
            van = "True"
            vbn = "True"
            vcn = "True"
            van_rms = "False"
            vbn_rms = "False"
            vcn_rms = "False"
            vln_rms = "False"
            vn = "False"
            vn_rms = "False"
            vab = "False"
            vbc = "False"
            vca = "False"
            vab_rms = "False"
            vbc_rms = "False"
            vca_rms = "False"
            vll_rms = "False"
            ia = "False"
            ib = "False"
            ic = "False"
            ia_rms = "False"
            ib_rms = "False"
            ic_rms = "False"
            i_rms = "False"
            ineutral = "False"
            in_rms = "False"
            freq = "False"
            power_p = "False"
            power_q = "False"
            power_s = "False"
            power_pf = "False"
            enable_extra_in = "No"
            power_pa = "False"
            power_pb = "False"
            power_pc = "False"
            power_qa = "False"
            power_qb = "False"
            power_qc = "False"
            power_sa = "False"
            power_sb = "False"
            power_sc = "False"
            power_pfa = "False"
            power_pfb = "False"
            power_pfc = "False"
        }

        "OpenDSS/SimDSS" {
            sim_mode = "Snap"
            basefrequency = "60"
            voltagebases = "[0.480, 12.47]"
            tsstp = "1"
            tspoints = "24"
            append = "Open"
            export_to_dss = "Run"
            sim_status = "None"
            sim_counter = "0"
            voltages = "LN Nodes"
            show_v = "Show voltages"
            currents = "Seq"
            show_c = "Show currents"
            powers = "kVA"
            show_p = "Show powers"
            misc = "Buses"
            show_misc = "Show misc"
            report_snap = "Generate"
            report_fault = "Generate"
            algorithm = "Normal"
            loadmodel = "Power flow"
            miniterations = "2"
            maxiter = "15"
            command = "show voltages LN"
            run = "Run"
        }

        "OpenDSS/Three-Phase Transformer" {
            num_windings = "2"
            embedded_cpl = "None"
            embedded_cpl_12 = "None"
            embedded_cpl_13 = "None"
            embedded_cpl_14 = "None"
            KVs = "[12.47, 12.47]"
            KVAs = "[1000, 1000]"
            percentRs = "[2, 2]"
            XArray = "[1, 1]"
            XscArray = "[2.0, 2.0]"
            global_basefreq = "True"
            Basefreq = "60"
            percentNoloadloss = "2"
            percentimag = "0"
            prim_conn = "Y"
            grounded_prim = "False"
            sec1_conn = "Y"
            grounded_sec1 = "False"
            sec2_conn = "Y"
            grounded_sec2 = "False"
            sec3_conn = "Y"
            grounded_sec3 = "False"
            regcontrol_on = "False"
            maxtap = "1.1"
            mintap = "0.9"
            numtaps = "32"
            ctrl_winding = "Winding 1"
            vreg = "120"
            ptratio = "60"
            winding_voltage = "7200.0"
            band = "3"
            delay = "15"
            execution_rate = "100e-6"
            enable_monitoring = "False"
        }

        "core/Three-phase Meter" {
            R = "1e5"
            n_cycles = "1"
            Ts = "100e-6"
            enable_probes = "True"
            enable_out = "True"
            remove_snubber = "False"
            enable_bandwidth = "False"
            bandwidth = "10e3"
            VAn = "True"
            VBn = "True"
            VCn = "True"
            VAB = "False"
            VBC = "False"
            VCA = "False"
            VN = "False"
            IA = "True"
            IB = "True"
            IC = "True"
            IN = "False"
            freq = "False"
            VLn_rms = "False"
            VLL_rms = "False"
            VLn_avg_rms = "False"
            VLL_avg_rms = "False"
            VN_rms = "False"
            I_rms = "False"
            I_avg_rms = "False"
            IN_rms = "False"
            P_method = "alpha-beta"
            enable_extra_out = "False"
            P_meas = "False"
        }

        "OpenDSS/Vsource" {
            ground_connected = "True"
            basekv = "115"
            pu = "1"
            Angle = "0"
            Frequency = "60"
            global_basefreq = "True"
            BaseFreq = "60"
            r1 = "1.65"
            x1 = "6.6"
            r0 = "1.9"
            x0 = "5.7"
            enable_monitoring = "False"
        }
    }

    CODE model_init
        # Numpy module is imported as 'np'
        # Scipy module is imported as 'sp'
        # The Schematic API is imported as 'mdl'
        # To get the model file path, use 'mdl.get_model_file_path()'
        # To print information to the console, use info()
        
        INVTs = 100e-6
    ENDCODE
}<|MERGE_RESOLUTION|>--- conflicted
+++ resolved
@@ -1,7 +1,7 @@
 version = 4.2
 
 //
-// Saved by sw version: 2023.1 DEV
+// Saved by sw version: 2022.4
 //
 
 model "three_w_transformer" {
@@ -50,7 +50,6 @@
         sig_stim = "off"
         export_resource_list = ""
         export_dependency_list = ""
-        excluded_resource_list = ""
         export_out_file = ""
         export_lock_top_level = True
         export_encrypt_library = True
@@ -660,24 +659,6 @@
         connect "Meter Split4.Input" "Three-phase Meter4.Out" as Connection1150
     }
 
-<<<<<<< HEAD
-=======
-    logically_deleted {
-        "Load1.Connection3"
-        "Generator1.TS_module"
-        "Generator1.T_switch"
-        "Generator1.Constant102"
-        "Generator1.Connection3"
-        "Generator1.Connection5116"
-        "Three-Phase Transformer1.Connection57"
-        "Three-Phase Transformer1.Connection58"
-        "Three-Phase Transformer1.Connection59"
-        "Three-Phase Transformer1.Connection60"
-        "Three-Phase Transformer1.Connection61"
-        "Three-Phase Transformer1.Connection62"
-    }
-
->>>>>>> 7417e5ec
     default {
         "core/Gain" {
             gain = "1"
