version = 4.2

//
// Saved by sw version: 2022.3
//

model "dss_generator_dynamic" {
    configuration {
        hil_device = "HIL404"
        hil_configuration_id = 1
        simulation_method = exact
        simulation_time_step = 1e-6
        simulation_discret_scaling = 1.0
        dsp_timer_periods = 100e-6, 50e-3
        ss_calc_method = "systematic elimination"
        enb_pole_shift = True
        enb_gds_oversampling = True
        show_modes = False
        device_ao_limit_enable = False
        reset_analog_outputs_on_sim_stop = True
        reset_digital_outputs_on_sim_stop = True
        vhil_adio_loopback = False
        cpl_stb = False
        enb_dep_sw_detect = False
        code_section = "internal memory"
        data_section = "internal memory"
        sys_sp_rate_1 = 0.0001
        sys_sp_rate_2 = 0.05
        sys_real_type_precision = "default"
        user_real_type_precision = "default"
        sys_cpu_optimization = "high"
        user_cpu_optimization = "high"
        user_cpu_part_option = "default"
        matrix_based_reduction = True
        cpl_dynamics_analysis = False
        export_ss_to_pickle = False
        ground_scope_core = False
        dss_num_tol = 1e-15
        cce_platform = "generic"
        cce_use_relative_names = False
        cce_type_mapping_real = "double"
        cce_type_mapping_uint = "unsigned int"
        cce_type_mapping_int = "int"
        cce_directory = ""
        cce_custom_type_int = ""
        cce_custom_type_uint = ""
        cce_custom_type_real = ""
        tunable_params = "component defined"
        sp_compiler_type = "C compiler"
        sig_stim = "off"
        export_resource_list = ""
        export_dependency_list = ""
        export_out_file = ""
        export_lock_top_level = True
        export_encrypt_library = True
        export_encrypt_resources = True
    }

    component Subsystem Root {
        component "OpenDSS/SimDSS" SimDSS1 {
            currents = "Elem"
            sim_counter = "80"
            sim_status = "Sim80 complete"
            voltagebases = "[1]"
            voltages = "LL"
        }
        [
            position = 8168, 7768
            size = 96, 96
        ]

        component "OpenDSS/Bus" Bus2 {
            conf = "on both sides"
            v_meas = "True"
        }
        [
            position = 7992, 7928
            size = 16, 96
        ]

        component "OpenDSS/Bus" Bus3 {
            conf = "on both sides"
            v_meas = "True"
        }
        [
            position = 8264, 7928
            size = 16, 96
        ]

        component "OpenDSS/Vsource" Vsource1 {
            basekv = "1"
            r0 = "0.01"
            r1 = ".01"
            x0 = "0.01"
            x1 = ".01"
        }
        [
            position = 8712, 7928
            scale = -1, 1
            size = 64, 96
        ]

        component src_scada_input PG1_set {
            def_value = "960"
            unit = ""
        }
        [
            position = 7432, 7704
            rotation = right
        ]

        component src_scada_input QG1_set {
            def_value = "280"
            unit = ""
        }
        [
            position = 7400, 7744
            rotation = right
        ]

        component "core/Three-phase Meter" "Three-phase Meter1" {
            P_meas = "True"
        }
        [
            position = 8568, 7928
            scale = -1, 1
            size = 48, 104
        ]

        component "core/Three-phase Meter" "Three-phase Meter2" {
            P_meas = "True"
        }
        [
            position = 8176, 8040
            rotation = right
            hide_name = True
            size = 48, 104
        ]

        component "core/Meter Split" "Meter Split1" {
            power_p = "True"
            power_q = "True"
            van = "False"
            vbn = "False"
            vcn = "False"
        }
        [
            position = 8672, 7784
            size = 96, 48
        ]

        component gen_gain Gain20 {
            gain = "0.001"
        }
        [
            position = 8776, 7752
            hide_name = True
        ]

        component gen_gain Gain21 {
            gain = "0.001"
        }
        [
            position = 8776, 7808
            hide_name = True
        ]

        component gen_probe Pg {
            streaming_en = "True"
        }
        [
            position = 8848, 7752
        ]

        component gen_probe Qg {
            streaming_en = "True"
        }
        [
            position = 8848, 7808
        ]

        component src_scada_input VG1_set {
            def_value = "1000"
            unit = ""
        }
        [
            position = 7256, 7808
        ]

        component src_scada_input FG1_set {
            def_value = "60"
            unit = ""
        }
        [
            position = 7376, 7936
            rotation = left
        ]

        component src_scada_input modeG1_set {
            def_value = "1"
            unit = ""
        }
        [
            position = 7416, 7904
            rotation = left
        ]

        component gen_probe TmG1 {
            signal_name = "P"
            signal_type = "torque"
            streaming_en = "True"
        }
        [
            position = 7712, 7664
        ]

        component "OpenDSS/Line" Line2 {
            L0 = "4.1264e-4"
            L1 = "2.9337e-4"
            Length = "1"
            R0 = "0.03864"
            R1 = "0.0001273"
            X0 = "0.00041264*(2*np.pi*60)"
            X1 = "0.00029337*(2*np.pi*60)"
            dC0 = "20.751e-9"
            dC1 = "20.74e-9"
        }
        [
            position = 8368, 7928
            size = 64, 112
        ]

        component "OpenDSS/Bus" Bus4 {
            conf = "on both sides"
            v_meas = "True"
        }
        [
            position = 8472, 7928
            size = 16, 96
        ]

        component gen_probe VfdG1 {
            signal_name = "P"
            signal_type = "torque"
            streaming_en = "True"
        }
        [
            position = 7680, 8016
        ]

        component "OpenDSS/Line" Line3 {
            L0 = "1.1264e-4"
            L1 = "0.9337e-4"
            Length = "10"
            R0 = "0.03864"
            R1 = "0.0001273"
            X0 = "0.00011264*(2*np.pi*60)"
            X1 = "9.337e-05*(2*np.pi*60)"
            coupling = "Core coupling"
            dC0 = "2.751e-9"
            dC1 = "20.74e-9"
        }
        [
            position = 8080, 7928
            size = 64, 112
        ]

        component gen_gain Gain22 {
            gain = "0.001"
        }
        [
            position = 7328, 7808
            hide_name = True
        ]

        component gen_sum Sum1 {
        }
        [
            position = 7624, 7976
            rotation = right
            hide_name = True
        ]

        component "OpenDSS/Load" Load1 {
            T_mode = "Loadshape index"
            ground_connected = "True"
            load_model = "Constant Power"
        }
        [
            position = 8176, 8144
            scale = -1, 1
            size = 96, 64
        ]

        component src_ground gnd2 {
        }
        [
            position = 8368, 8040
        ]

        component gen_sum Sum2 {
        }
        [
            position = 7640, 7712
            rotation = left
            hide_name = True
        ]

        component "core/Meter Split" "Meter Split2" {
            power_p = "True"
            power_q = "True"
            van = "False"
            vbn = "False"
            vcn = "False"
        }
        [
            position = 8320, 8136
            size = 96, 48
        ]

        component gen_gain Gain23 {
            gain = "0.001"
        }
        [
            position = 8424, 8104
            hide_name = True
        ]

        component gen_gain Gain24 {
            gain = "0.001"
        }
        [
            position = 8424, 8160
            hide_name = True
        ]

        component gen_probe PL1 {
            streaming_en = "True"
        }
        [
            position = 8496, 8104
        ]

        component gen_probe QL1 {
            streaming_en = "True"
        }
        [
            position = 8496, 8160
        ]

        component "OpenDSS/Generator" Generator1 {
            gen_ts_en = "False"
            pf = "0.96"
        }
        [
            position = 7848, 7928
            size = 175, 175
        ]

        component "OpenDSS/Generator Control" "Generator Control1" {
            P_ref_str = "External input"
            Q_ki = ".05"
            Q_kp = ".01"
            Q_ref_str = "External input"
            V_ref_str = "External input"
            ctrl_mode_str = "External Control"
            execution_rate = "100e-6"
            w_ref_str = "External input"
        }
        [
            position = 7520, 7808
            size = 120, 96
        ]

        component src_ground gnd3 {
        }
        [
            position = 8080, 8088
        ]

        junction Junction34 pe
        [
            position = 8208, 7896
        ]

        junction Junction35 pe
        [
            position = 8176, 7928
        ]

        junction Junction36 pe
        [
            position = 8144, 7960
        ]

        junction Junction37 sp
        [
            position = 7616, 7928
        ]

        junction Junction38 sp
        [
            position = 7648, 7816
        ]

        comment Comment2 START <!DOCTYPE HTML PUBLIC "-//W3C//DTD HTML 4.0//EN" "http://www.w3.org/TR/REC-html40/strict.dtd"><html><head><meta name="qrichtext" content="1" /><style type="text/css">p, li { white-space: pre-wrap; }</style></head><body style=" font-family:'Arial'; font-size:12pt; font-weight:400; font-style:normal;"><p style=" margin-top:0px; margin-bottom:0px; margin-left:0px; margin-right:0px; -qt-block-indent:0; text-indent:0px;">OpenDSS example:</p><p style=" margin-top:0px; margin-bottom:0px; margin-left:0px; margin-right:0px; -qt-block-indent:0; text-indent:0px;">Controlled synchronous generator.</p><p style="-qt-paragraph-type:empty; margin-top:0px; margin-bottom:0px; margin-left:0px; margin-right:0px; -qt-block-indent:0; text-indent:0px;"><br /></p><p style=" margin-top:0px; margin-bottom:0px; margin-left:0px; margin-right:0px; -qt-block-indent:0; text-indent:0px;">Generator Controller block setting: Fully dynamic external control.</p><p style=" margin-top:0px; margin-bottom:0px; margin-left:0px; margin-right:0px; -qt-block-indent:0; text-indent:0px;">   </p></body></html> ENDCOMMENT 
        [
            position = 7280, 8120
        ]

        comment Comment3 START <!DOCTYPE HTML PUBLIC "-//W3C//DTD HTML 4.0//EN" "http://www.w3.org/TR/REC-html40/strict.dtd"><html><head><meta name="qrichtext" content="1" /><style type="text/css">p, li { white-space: pre-wrap; }</style></head><body style=" font-family:'Arial'; font-size:12pt; font-weight:400; font-style:normal;"><p style=" margin-top:0px; margin-bottom:0px; margin-left:0px; margin-right:0px; -qt-block-indent:0; text-indent:0px;">Generator initialization:</p><p style="-qt-paragraph-type:empty; margin-top:0px; margin-bottom:0px; margin-left:0px; margin-right:0px; -qt-block-indent:0; text-indent:0px;"><br /></p><p style=" margin-top:0px; margin-bottom:0px; margin-left:0px; margin-right:0px; -qt-block-indent:0; text-indent:0px;">The generator acts as an ideal voltage source up until 5 seconds, after which seamless transition is done to full stator electrical circuit model</p><p style="-qt-paragraph-type:empty; margin-top:0px; margin-bottom:0px; margin-left:0px; margin-right:0px; -qt-block-indent:0; text-indent:0px;"><br /></p><p style=" margin-top:0px; margin-bottom:0px; margin-left:0px; margin-right:0px; -qt-block-indent:0; text-indent:0px;">The rotor speed is kept constant until 9 seconds, after which the full mechanical model is activated seamlessly.</p><p style="-qt-paragraph-type:empty; margin-top:0px; margin-bottom:0px; margin-left:0px; margin-right:0px; -qt-block-indent:0; text-indent:0px;"><br /></p><p style=" margin-top:0px; margin-bottom:0px; margin-left:0px; margin-right:0px; -qt-block-indent:0; text-indent:0px;">After 9 seconds, the full triple damper machine model is in effect  </p></body></html> ENDCOMMENT 
        [
            position = 7280, 8240
        ]

        comment Comment4 START <!DOCTYPE HTML PUBLIC "-//W3C//DTD HTML 4.0//EN" "http://www.w3.org/TR/REC-html40/strict.dtd"><html><head><meta name="qrichtext" content="1" /><style type="text/css">p, li { white-space: pre-wrap; }</style></head><body style=" font-family:'Arial'; font-size:12pt; font-weight:400; font-style:normal;"><p style=" margin-top:0px; margin-bottom:0px; margin-left:0px; margin-right:0px; -qt-block-indent:0; text-indent:0px;">If machine initialization procedure is active, inputs &quot;Vfd&quot; and &quot;Tm&quot; on the machine will receive offsets from the predicted Tm0 and Vfd0 parameters.</p><p style="-qt-paragraph-type:empty; margin-top:0px; margin-bottom:0px; margin-left:0px; margin-right:0px; -qt-block-indent:0; text-indent:0px;"><br /></p><p style=" margin-top:0px; margin-bottom:0px; margin-left:0px; margin-right:0px; -qt-block-indent:0; text-indent:0px;">i.e., Tm(actual) = Tm0 + Tm (input)</p><p style=" margin-top:0px; margin-bottom:0px; margin-left:0px; margin-right:0px; -qt-block-indent:0; text-indent:0px;">, Vfd(actual) = Vfd0 + Vfd (input) </p></body></html> ENDCOMMENT 
        [
            position = 7280, 8400
        ]

        connect "Three-phase Meter1.Out" "Meter Split1.Input" as Connection643
        connect "Meter Split1.POWER_P" Gain20.in as Connection644
        connect "Meter Split1.POWER_Q" Gain21.in as Connection645
        connect Gain20.out Pg.in as Connection646
        connect Gain21.out Qg.in as Connection647
        connect Bus3.C2 Line2.C1 as Connection896
        connect Bus3.B2 Line2.B1 as Connection898
        connect Bus3.A2 Line2.A1 as Connection900
        connect Line2.A2 Bus4.A1 as Connection901
        connect Line2.B2 Bus4.B1 as Connection903
        connect Line2.C2 Bus4.C1 as Connection905
        connect Bus2.A2 Line3.A1 as Connection945
        connect Bus2.B2 Line3.B1 as Connection946
        connect Bus2.C2 Line3.C1 as Connection947
        connect "Three-phase Meter2.A+" Junction34 as Connection948
        connect Junction34 Bus3.A1 as Connection949
        connect Bus3.B1 Junction35 as Connection951
        connect Junction35 "Three-phase Meter2.B+" as Connection952
        connect Junction36 "Three-phase Meter2.C+" as Connection955
        connect Line3.C2 Junction36 as Connection956
        connect Bus4.A2 "Three-phase Meter1.A-" as Connection974
        connect "Three-phase Meter1.B-" Bus4.B2 as Connection975
        connect Bus4.C2 "Three-phase Meter1.C-" as Connection976
        connect "Three-phase Meter1.C+" Vsource1.C1 as Connection977
        connect Vsource1.B1 "Three-phase Meter1.B+" as Connection978
        connect "Three-phase Meter1.A+" Vsource1.A1 as Connection979
        connect VG1_set.out Gain22.in as Connection985
        connect Sum1.out VfdG1.in as Connection992
        connect Junction36 Bus3.C1 as Connection1005
        connect Load1.A1 "Three-phase Meter2.A-" as Connection1038
        connect Load1.B1 "Three-phase Meter2.B-" as Connection1039
        connect "Three-phase Meter2.C-" Load1.C1 as Connection1040
        connect Junction35 Line3.B2 as Connection1041
        connect Junction34 Line3.A2 as Connection1048
        connect gnd2.node Line2.N as Connection1049
        connect TmG1.in Sum2.out as Connection1052
        connect "Meter Split2.POWER_P" Gain23.in as Connection1063
        connect "Meter Split2.POWER_Q" Gain24.in as Connection1064
        connect Gain23.out PL1.in as Connection1065
        connect Gain24.out QL1.in as Connection1066
        connect "Three-phase Meter2.Out" "Meter Split2.Input" as Connection1067
        connect Generator1.A1 Bus2.A1 as Connection1070
        connect Generator1.B1 Bus2.B1 as Connection1071
        connect Generator1.C1 Bus2.C1 as Connection1072
        connect Generator1.Vfd0 Sum1.in as Connection1081
        connect Generator1.Tm0 Sum2.in as Connection1082
        connect Generator1.Vfd_in Junction37 as Connection1085
        connect Junction37 Sum1.in1 as Connection1086
        connect "Generator Control1.del_vfd" Junction37 as Connection1087
        connect "Generator Control1.Gen_meas" Generator1.meas as Connection1088
        connect "Generator Control1.Gen_ctrl" Generator1.ctrl as Connection1089
        connect Generator1.Tm_in Junction38 as Connection1090
        connect Junction38 Sum2.in1 as Connection1091
        connect "Generator Control1.del_Tm" Junction38 as Connection1092
        connect PG1_set.out "Generator Control1.P_set" as Connection1093
        connect QG1_set.out "Generator Control1.Q_set" as Connection1094
        connect Gain22.out "Generator Control1.V_set" as Connection1095
        connect FG1_set.out "Generator Control1.w_set" as Connection1096
        connect modeG1_set.out "Generator Control1.mode_set" as Connection1097
        connect gnd3.node "Three-phase Meter2.GND" as Connection1098
    }

<<<<<<< HEAD
    logically_deleted {

    }

=======
>>>>>>> 0b73329d
    default {
        gen_gain {
            gain = "1"
            multiplication = "Element-wise(K.*u)"
            _tunable = "False"
            execution_rate = "inherit"
        }

        gen_probe {
            addr = "0"
            override_signal_name = "False"
            signal_name = ""
            signal_type = "generic"
            streaming_en = "False"
            streaming_er_idx = "0"
            execution_rate = "inherit"
        }

        gen_sum {
            signs = "2"
            execution_rate = "inherit"
        }

        src_scada_input {
            addr = "0"
            format = "real"
            override_signal_name = "False"
            signal_name = ""
            signal_type = "real"
            min = "-1e6"
            max = "1e6"
            def_value = "0"
            unit = " "
            execution_rate = "100e-6"
        }

        "OpenDSS/Bus" {
            type = "ABC"
            ground = "False"
            i_meas = "False"
            v_meas = "False"
            conf = "on one side"
        }

        "OpenDSS/Generator" {
            phases = "0"
            kw = "0"
            kvar = "0"
            kv = "1"
            global_basefreq = "True"
            basefreq = "60"
            nom_rpm = "1800"
            kVA = "1000"
            pf = ".96"
            model = "0"
            Xd = "1"
            Xdp = "0.3"
            Xdpp = ".2"
            XRdp = "50"
            H = "0.5"
            J = "0"
            rs = "0"
            Lls = "0"
            Lmq = "0"
            Lmd = "0"
            Lmzq = "0"
            Lmzd = "0"
            rkq = "0"
            rkq2 = "0"
            rkd = "0"
            rfd = "0"
            Llkq = "0"
            Llkq2 = "0"
            Llkd = "0"
            Llfd = "0"
            PP = "0"
            w_base = "0"
            T_base = "0"
            ws = "0"
            ws_inv = "0"
            Z_base = "0"
            G_mod = "Constant kW, Fixed Q"
            Ts = "100e-6"
            dA = "0"
            dB = "0"
            dA11 = "0"
            dA12 = "0"
            dA13 = "0"
            dA14 = "0"
            dA21 = "0"
            dA22 = "0"
            dA23 = "0"
            dA24 = "0"
            dA31 = "0"
            dA32 = "0"
            dA33 = "0"
            dA34 = "0"
            dA41 = "0"
            dA42 = "0"
            dA43 = "0"
            dA44 = "0"
            dB11 = "0"
            dB12 = "0"
            dB13 = "0"
            dB21 = "0"
            dB22 = "0"
            dB23 = "0"
            dB31 = "0"
            dB32 = "0"
            dB33 = "0"
            dB41 = "0"
            dB42 = "0"
            dB43 = "0"
            Init_En = "True"
            Init_switch = "0"
            V_ph_init = "0.581"
            thet_ph_init = "-1.58"
            V2M_t = "5"
            Mech_En = "9"
            gen_ts_en = "True"
            load_loadshape = "Choose"
            loadshape_name = "gen1"
            loadshape = "[0.5, 0.8, 1, 0.4, 0.5]"
            loadshape_int = "1"
            gen_ts_en_bit = "0"
            T_mode = "Loadshape index"
            S_Ts = "[0.2,0.28,0.5,0.32,0.2]"
            Q_Ts = "0"
            S_Ts_mode = "Manual input"
            T_Ts = "[0, 6, 12, 18, 24]"
            timespan = "Daily"
            T_Ts_internal = "0"
            dssT = "1"
            dssnpts = "0"
            T_Ts_max = "20"
            del_Ts = "10"
            Slen = "0"
            T_lim_low = "0"
            T_lim_high = "0"
            Ts_switch = "0"
            enable_monitoring = "False"
        }

        "OpenDSS/Generator Control" {
            ctrl_mode_str = "PQ"
            ctrl_mode_int = "0"
            ext_mode = "0"
            P_ref_str = "Generator nominal"
            P_sel = "0"
            Q_ref_str = "Generator nominal"
            Q_sel = "0"
            V_ref_str = "Generator nominal"
            V_sel = "0"
            w_ref_str = "Generator nominal"
            w_sel = "0"
            P_kp = "1"
            P_ki = "2"
            Q_kp = "0.01"
            Q_ki = "0.05"
            V_kp = "10"
            V_ki = "60"
            w_kp = "300"
            w_ki = "300"
            execution_rate = "0"
        }

        "OpenDSS/Line" {
            input_type = "Symmetrical"
            Load = "Choose"
            selected_object = ""
            Length = "100"
            global_basefreq = "True"
            BaseFreq = "60"
            phases = "3"
            R1 = "0.1903"
            R0 = "0.5853"
            X1 = "0.3957"
            X0 = "1.3278"
            dC1 = "11.155"
            dC0 = "5.2493"
            rmatrix = "[[0.0981, 0.0401, 0.0401], [0.0401, 0.0981, 0.0401], [0.0401, 0.0401, 0.0981]]"
            xmatrix = "[[0.2153, 0.0947, 0.0947], [0.0947, 0.2153, 0.0947], [0.0947, 0.0947, 0.2153]]"
            cmatrix = "[[2.8, -0.6, -0.6], [-0.6, 2.8, -0.6], [-0.6, -0.6, 2.8]]"
            obj_mode = ""
            Len = "0"
            Fr = "0"
            d_R = "0"
            d_L = "0"
            d_C = "0"
            d_X = "0"
            C1 = "12.74e-9"
            C0 = "7.751e-9"
            L1 = "99999"
            L0 = "99999"
            R1_one = "0.01"
            L1_one = "0.01e-3"
            C1_one = "0.1e-6"
            coupling = "None"
            enable_monitoring = "False"
        }

        "OpenDSS/Load" {
            global_basefreq = "True"
            fn = "60"
            conn_type = "Y"
            ground_connected = "False"
            phases = "3"
            Vn_3ph = "1"
            Sn_3ph = "600"
            pf_mode_3ph = "Unit"
            pf_3ph = "0.9"
            pf_3ph_set = "0"
            load_model = "Constant Impedance"
            model = "2"
            Pow_ref_s = "Fixed"
            Ts = "300e-6"
            Tfast = "100e-6"
            CPL_LMT = "2"
            Vn_3ph_CPL = "0"
            P_CPL = "0"
            Q_CPL = "0"
            kV = "0"
            pf = "0"
            conn = "0"
            kVA = "0"
            basefreq = "0"
            load_loadshape = "Choose"
            loadshape_name = "Default"
            loadshape_from_file = "False"
            useactual = "False"
            loadshape_from_file_path = ""
            loadshape_from_file_column = "1"
            loadshape_from_file_header = "True"
            loadshape = "[0.4, 0.3, 0.2, 0.2, 0.2, 0.2, 0.3, 0.5, 0.6, 0.7, 0.7, 0.8, 0.7, 0.7, 0.8, 0.8, 0.8, 1.0, 1.0, 1.0, 1.0, 0.9, 0.7, 0.5]"
            loadshape_int = "1"
            S_Ts = "[0.2,0.28,0.5,0.32,0.2]"
            Q_Ts = "0"
            T_mode = "Time"
            S_Ts_mode = "Manual input"
            T_Ts = "[0, 6, 12, 18, 24]"
            timespan = "Daily"
            T_Ts_internal = "0"
            dssT = "1"
            dssnpts = "5"
            T_Ts_max = "10"
            del_Ts = "20"
            Slen = "0"
            T_lim_low = "0"
            T_lim_high = "0"
            Ts_switch = "0"
            enable_monitoring = "False"
        }

        "core/Meter Split" {
            van = "True"
            vbn = "True"
            vcn = "True"
            van_rms = "False"
            vbn_rms = "False"
            vcn_rms = "False"
            vln_rms = "False"
            vab = "False"
            vbc = "False"
            vca = "False"
            vab_rms = "False"
            vbc_rms = "False"
            vca_rms = "False"
            vll_rms = "False"
            ia = "False"
            ib = "False"
            ic = "False"
            ia_rms = "False"
            ib_rms = "False"
            ic_rms = "False"
            i_rms = "False"
            freq = "False"
            power_p = "False"
            power_q = "False"
            power_s = "False"
            power_pf = "False"
            enable_extra_in = "No"
            power_pa = "False"
            power_pb = "False"
            power_pc = "False"
            power_qa = "False"
            power_qb = "False"
            power_qc = "False"
            power_sa = "False"
            power_sb = "False"
            power_sc = "False"
            power_pfa = "False"
            power_pfb = "False"
            power_pfc = "False"
        }

        "OpenDSS/SimDSS" {
            sim_mode = "Snap"
            basefrequency = "60"
            voltagebases = "[0.480, 12.47]"
            tsstp = "1"
            tspoints = "24"
            append = "Open"
            export_to_dss = "Run"
            sim_status = "None"
            sim_counter = "0"
            voltages = "LN Nodes"
            show_v = "Show voltages"
            currents = "Seq"
            show_c = "Show currents"
            powers = "kVA"
            show_p = "Show powers"
            misc = "Buses"
            show_misc = "Show misc"
            report_snap = "Generate"
            report_fault = "Generate"
            algorithm = "Normal"
            loadmodel = "Power flow"
            miniterations = "2"
            maxiter = "15"
            command = "show voltages LN"
            run = "Run"
        }

        "core/Three-phase Meter" {
            R = "1e5"
            n_cycles = "1"
            Ts = "100e-6"
            enable_probes = "True"
            enable_out = "True"
            remove_snubber = "False"
            VAn = "True"
            VBn = "True"
            VCn = "True"
            VAB = "False"
            VBC = "False"
            VCA = "False"
            IA = "True"
            IB = "True"
            IC = "True"
            freq = "False"
            VLn_rms = "False"
            VLL_rms = "False"
            VLn_avg_rms = "False"
            VLL_avg_rms = "False"
            I_rms = "False"
            I_avg_rms = "False"
            P_method = "alpha-beta"
            enable_extra_out = "False"
            P_meas = "False"
        }

        "OpenDSS/Vsource" {
            ground_connected = "True"
            basekv = "115"
            pu = "1"
            Angle = "0"
            Frequency = "60"
            global_basefreq = "True"
            BaseFreq = "60"
            r1 = "1.65"
            x1 = "6.6"
            r0 = "1.9"
            x0 = "5.7"
            enable_monitoring = "False"
        }
    }

    CODE model_init
        # Numpy module is imported as 'np'
        # Scipy module is imported as 'sp'
        # The Schematic API is imported as 'mdl'
        # To get the model file path, use 'mdl.get_model_file_path()'
        # To print information to the console, use info()
        
        INVTs = 100e-6
    ENDCODE
}<|MERGE_RESOLUTION|>--- conflicted
+++ resolved
@@ -480,13 +480,6 @@
         connect gnd3.node "Three-phase Meter2.GND" as Connection1098
     }
 
-<<<<<<< HEAD
-    logically_deleted {
-
-    }
-
-=======
->>>>>>> 0b73329d
     default {
         gen_gain {
             gain = "1"
