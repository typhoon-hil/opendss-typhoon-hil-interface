import os
import re
import shutil
import opendssdirect as dss
from tkinter import Tk
from tkinter.filedialog import askopenfilename
import numpy as np
import itertools
import statistics
import random
from typhoon.api.schematic_editor import SchematicAPI
import time
import bisect
from tqdm import tqdm
import tse_to_opendss.importer.scripts.elements as elements
import json

### For graph drawing
from PIL import Image, ImageDraw


def loadDSS(cwd=None, temp_dir=None):
    ## Open a file explorer for the user to locate a .dss file, then set up a temporary directory
    ## and place a copy of the .dss file in that location. Return the location of the temporary
    ## copy. In order to accomodate "Redirect" functionality, all .dss files in the specified
    ## directory will be copied into the temporary environement.

    # Get starting directory
    if cwd is None:
        cwd = os.getcwd()

    # Open a file explorer for the user to select the target file.
    root = Tk()

    root.withdraw()
    title = 'DSS file selection'

    try:
        dss_file = askopenfilename(
            initialdir=os.path.join(cwd, 'dss_files'),
            filetypes=(("DSS files", "*.dss"), ("all files", "*.*")),
            title=title
        )
        if not dss_file:
            print('No DSS file selected. Exiting...')
            exit()
    except:
        root.destroy()
        print('File window crashed. Unable to load DSS file. Please try again.')
    finally:
        pass

    # Check for temp directory and copy .dss files
    if not temp_dir is None:
        dss_dir = os.path.dirname(dss_file)
        dss_files = [f for f in os.listdir(dss_dir) if
                     os.path.isfile(os.path.join(dss_dir, f)) and f.lower().endswith('.dss')]
        for file in dss_files:
            shutil.copy(os.path.join(dss_dir, file), os.path.join(temp_dir, file))
        filename = os.path.basename(dss_file)
        temp_file = os.path.join(temp_dir, filename)
        dss_file = temp_file
    return dss_file


def getElements(file):
    dss_dict = {}
    comp_dict = {}

    dss.Basic.AllowEditor(0)
    comm_result = dss.run_command(f'Compile "{file}"')
    if comm_result:
        print(comm_result)
    else:
        print('Successfully compiled model')

    # Get circuit name
    circuit_name = dss.Circuit.Name()

    # Get names of all circuit elements and buses
    ckt_elements = dss.Circuit.AllElementNames()
    buses = dss.Circuit.AllBusNames()

    # Add all buses to component dictionary
    comp_dict['Bus'] = {bus: set() for bus in buses}

    # Populate a dictionary of all circuit elements with classes as keys
    # Each entry is a list of dss components of type corresponding to key
    for element in ckt_elements:
        name_parts = element.split('.')
        comp_class = name_parts[0]
        comp_name = '_'.join(name_parts[1:])
        if comp_class not in dss_dict:
            dss_dict[comp_class] = []
        dss_dict[comp_class].append(comp_name)

    # Using importation methods from the elements.py module, generate a .tse compatible component dictionary
    for key in dss_dict:
        try:
            method = getattr(elements, key)
        except AttributeError:
            print(f'Failed to import components of class {key}. No importation module found.')

        ##        try:
        ##            for component in dss_dict[key]:
        ##                print(f'Attempting to import {component}')
        ##                tse_key, properties, buslist, comp_name = method(component)
        ##
        ##                if tse_key not in comp_dict:
        ##                    comp_dict[tse_key] = {}
        ##
        ##                if comp_name in comp_dict[tse_key]:
        ##                    comp_dict[tse_key][comp_name]['properties'].update(properties)
        ##                    if buslist:
        ##                        comp_dict[tse_key][comp_name]['buslist'] = buslist
        ##                else:
        ##                    comp_dict[tse_key][comp_name] = {'properties': properties,
        ##                                                     'buslist': buslist}
        ##                for b in buslist:
        ##                    bb = b[0]
        ##                    pp = b[1].split('.')
        ##                    [comp_dict['Bus'][bb].add(p) for p in pp]
        ##
        ##        except:
        ##            print(f'Failed to import {key} {component}.')
        ##            continue

        for component in dss_dict[key]:
            try:
                tse_key, properties, buslist, comp_name = method(component)

                if tse_key not in comp_dict:
                    comp_dict[tse_key] = {}

                if comp_name in comp_dict[tse_key]:
                    comp_dict[tse_key][comp_name]['properties'].update(properties)
                    if buslist:
                        comp_dict[tse_key][comp_name]['buslist'] = buslist
                else:
                    comp_dict[tse_key][comp_name] = {'properties': properties,
                                                     'buslist': buslist}
                for b in buslist:
                    bb = b[0]
                    if not (comp_name == "source" and tse_key == "Vsource"):
                        pp = b[1].split('.')
                        [comp_dict['Bus'][bb].add(p) for p in pp]

            except:
                print(f'Failed to import {key} {component}')
                continue
    # Import any load shape objects
    loadshapes = importLoadShapes()

    return comp_dict, circuit_name, loadshapes


dss.Basic.AllowEditor(0)


def generatePlacementInfo(comp_dict):
    # Generates placement information for TSE components. Takes a dictionary of components containing
    # component type, component name, and information about bus connections.

    # Initialize timer
    t0 = time.time()

    # Set iteration counts
    iter1 = 1000
    iter2 = 500
    iter3 = 100
    iter4 = 100
    iter5 = 300

    # Set gains for placement optimization
    kc = 50  # Charge definition gain
    ks = 0.1  # Spring definition gain
    b = 0.7  # Friction coefficient
    t = 0.015  # Time step

    DRAW_GRAPHS = False
    GAINS = [kc, ks, b, t]
    s = 5  # Random shift in position when placing new components
    nc = 7  # Number of compression stages

    # Initialize variable for image output
    images = []

    # Scale and offset info for TSE
    TSECENTER = np.array((8192, 8192))
    TSESCALE = 256

    # Create lists of components
    # list_of_buses: buses, comps: all components, icomps: components connected to buses on both sides
    list_of_buses = [f'Bus_{bus}' for bus in comp_dict['Bus']]
    comps = [f'{comp_type}_{comp_name}' for comp_type in comp_dict for comp_name in comp_dict[comp_type]]
    ##    icomps = list_of_buses + [f'{comp_type}_{comp_name}' for comp_type in comp_dict if not comp_type=='Bus' for comp_name in comp_dict[comp_type] if len(comp_dict[comp_type][comp_name]['buslist'])>1]
    icomps = list_of_buses + [f'{comp_type}_{comp_name}' for comp_type in comp_dict if not comp_type == 'Bus' for
                              comp_name in comp_dict[comp_type] if
                              len(np.unique([b[0] for b in comp_dict[comp_type][comp_name]['buslist']])) > 1]

    # Instantiate variable for output
    placement_info = {key: {} for key in comps}

    # Generate lists of neighbors
    bus_neighbors = []
    comp_neighbors = []
    icomp_neighbors = []

    for comp_type in comp_dict:
        if not comp_type == 'Bus':
            for comp_name in comp_dict[comp_type]:
                comp = f'{comp_type}_{comp_name}'
                buslist = comp_dict[comp_type][comp_name]['buslist']

                list_of_neighbors = [f'Bus_{bus_name}' for bus_name, phases in buslist]

                ##                bus_neighbor_list = [n for n in itertools.combinations(list_of_neighbors,2)]
                ##                bus_neighbor_list = [n for n in bus_neighbor_list if n[0]!=n[1]]
                bus_neighbor_list = [n for n in itertools.combinations(list_of_neighbors, 2) if n[0] != n[1]]
                ##                print(bus_neighbor_list)
                bus_neighbors += bus_neighbor_list
                ##                print(bus_neighbors)

                neighbor_list = [(comp, f'Bus_{bus_name}') for bus_name, phases in buslist]
                comp_neighbors += neighbor_list
                if bus_neighbor_list:
                    icomp_neighbors += neighbor_list

    # Run optimization with just buses
    print('Optimizing for bus placement')
    bus_positions, velocities, bus_images = forceDirectedGraph(list_of_buses, bus_neighbors, gains=GAINS,
                                                               iterations=iter1, draw_graphs=DRAW_GRAPHS)
    images += bus_images

    # Add components which connect between buses
    print('Placing components between buses')
    positions = []
    for comp in icomps:
        # If the component is a bus, pull its position from previous optimization
        if comp in list_of_buses:
            comp_pos = bus_positions[list_of_buses.index(comp)]
        # If not, initialize between buses
        else:
            neighbor_positions = [bus_positions[list_of_buses.index(b)] for c, b in icomp_neighbors if c == comp]
            comp_pos = np.mean(neighbor_positions, 0) + (s * (random.random() - 0.5), s * (random.random() - 0.5))
        positions.append(comp_pos)
    positions, velocities, comp_images = forceDirectedGraph(icomps, icomp_neighbors, gains=GAINS, positions=positions,
                                                            iterations=iter2, draw_graphs=DRAW_GRAPHS)
    images += comp_images

    # Add remaining components
    print('Placing all remaining components')
    all_positions = []
    for comp in comps:
        # If the component has already been placed, grab its position
        if comp in icomps:
            comp_pos = positions[icomps.index(comp)]
        # If not, place the component
        else:
            neighbor_positions = [positions[icomps.index(b)] for c, b in comp_neighbors if c == comp]
            comp_pos = np.mean(neighbor_positions, 0) + (s * (random.random() - 0.5), s * (random.random() - 0.5))
        all_positions.append(comp_pos)
    positions, velocities, comp_images = forceDirectedGraph(comps, comp_neighbors, gains=GAINS, positions=all_positions,
                                                            iterations=iter3, draw_graphs=DRAW_GRAPHS)
    images += comp_images

    # Contract and relax graph
    print('Compressing graph')
    compression_vector = list(2 ** np.arange(1, nc + 1) * ks)
    compression_vector += compression_vector[-2::-2]

    pbar = tqdm(total=len(compression_vector) * iter4)
    for k in range(len(compression_vector)):
        ks = compression_vector[k]
        positions, velocities, comp_images = forceDirectedGraph(comps, comp_neighbors, gains=[kc, ks, b, t],
                                                                positions=positions, iterations=iter4,
                                                                draw_graphs=DRAW_GRAPHS, pbar_in=pbar)
        images += comp_images
    pbar.close()

    print('Relaxing graph')
    ks = 3
    positions, velocities, comp_images = forceDirectedGraph(comps, comp_neighbors, gains=[kc, ks, b, t],
                                                            positions=positions, iterations=iter5,
                                                            draw_graphs=DRAW_GRAPHS)
    images += comp_images

    # Lock components to grid
    locked = [0] * len(comps)
    im = drawGraph(comps, positions, comp_neighbors, locked)
    # im.show()

    print('Rotating graph to minimize diagonality')
    positions = rotateGraph(comps, comp_neighbors, positions)
    im = drawGraph(comps, positions, comp_neighbors, locked)
    # im.show()

    print('Locking components to grid')
    int_positions = [np.array([round(x), round(y)]) for x, y in positions]
    xvals = [x for x, y in int_positions]
    yvals = [y for x, y in int_positions]
    xrange = (min(xvals), max(xvals))
    yrange = (min(yvals), max(yvals))
    ncomps = len(int_positions)

    xspacing = np.ceil((xrange[1] - xrange[0]) / (ncomps ** 0.5))
    yspacing = np.ceil((yrange[1] - yrange[0]) / (ncomps ** 0.5))

    yspace_thresh = 0.75
    if yspacing < yspace_thresh:
        yspacing = 0
    ##    xvec0 = np.arange(xrange[0], xrange[1]+xspacing, xspacing)
    ##    yvec0 = np.arange(yrange[0], yrange[1]+yspacing, yspacing)

    if yspacing:
        yvec0 = np.arange(yrange[0], yrange[1] + yspacing, yspacing)
    else:
        yvec0 = np.array([0])
        xspacing = np.ceil((xrange[1] - xrange[0]) / (ncomps))

    if xspacing:
        xvec0 = np.arange(xrange[0], xrange[1] + xspacing, xspacing)
    else:
        xvec0 = np.array([0])

    nx0 = len(xvec0)
    ny0 = len(yvec0)

    x_positions = [xy[0] for xy in positions]
    y_positions = [xy[1] for xy in positions]
    x_ord = np.argsort(x_positions)
    y_ord = np.argsort(y_positions)

    unique_positions = False

    max_iter = 100
    count = 0

    # Add necessary grid lines to ensure unique grid locations for all components
    while not unique_positions:

        count += 1

        # Reset starting grid
        xvec = [x for x in xvec0]
        yvec = [y for y in yvec0]

        # Instantiate a dictionary to track component locations
        grid_positions = {key: [0, 0] for key in comps}

        # For each component:
        for k in range(ncomps):
            # Get the index for the next left-most and top-most components
            jx = x_ord[k]
            jy = y_ord[k]

            # Get the y position of the left-most component, adjust the grid, and record the y-position
            y = y_positions[jx]
            closest_row = min(enumerate(yvec), key=lambda yy: abs(yy[1] - y))[0]
            yvec[closest_row] = y
            grid_positions[comps[jx]][1] = closest_row

            # Get the x position of the top-most component, adjust the grid, and record the x-position  
            x = x_positions[jy]
            closest_col = min(enumerate(xvec), key=lambda xx: abs(xx[1] - x))[0]
            xvec[closest_col] = x
            grid_positions[comps[jy]][0] = closest_col

        # Check for any duplicate values
        duplicates = []
        arr = []
        new_grid_xlocs = []
        new_grid_ylocs = []
        for key in grid_positions:
            xy = grid_positions[key]
            if not xy in arr:
                arr.append(xy)
            else:
                duplicates.append(key)

        if count <= max_iter:
            if duplicates:
                for d in duplicates:

                    # Idenfity new grid locations
                    x, y = positions[comps.index(d)]

                    xidx = max([1, np.searchsorted(xvec0, x)])
                    yidx = max([1, np.searchsorted(yvec0, y)])

                    xx = xvec0[xidx - 1:xidx + 1]
                    yy = yvec0[yidx - 1:yidx + 1]

                    xdist = min(abs(np.array(xx) - x))
                    ydist = min(abs(np.array(yy) - y))

                    x_val = np.mean(xx)
                    y_val = np.mean(yy)

                    if xdist < ydist:
                        if not x_val in new_grid_xlocs:
                            new_grid_xlocs.append(x_val)
                    else:
                        if not y_val in new_grid_ylocs:
                            new_grid_ylocs.append(y_val)

                n_new = len(new_grid_xlocs) + len(new_grid_ylocs)
                print(
                    f'Overlapping components detected: adding {n_new} new grid line{"s" * min([1, n_new - 1])} to starting grid')

                if new_grid_xlocs:
                    xidxs = np.searchsorted(xvec0, new_grid_xlocs)
                    xvec0 = np.insert(xvec0, xidxs, new_grid_xlocs)
                if new_grid_ylocs:
                    yidxs = np.searchsorted(yvec0, new_grid_ylocs)
                    yvec0 = np.insert(yvec0, yidxs, new_grid_ylocs)
            else:
                unique_positions = True
        else:
            print('Max iteration count reached')
            unique_positions = True

    # Re-distribute grid lines to ensure even alignment
    nx = len(xvec0)
    ny = len(yvec0)
    xspacing *= nx0 / nx
    yspacing *= ny0 / ny
    new_positions = [np.array(grid_positions[comp]) * np.array([xspacing, yspacing]) + np.array([xrange[0], yrange[0]])
                     for comp in comps]

    im = drawGraph(comps, new_positions, comp_neighbors, locked)
    # im.show()

    # Center for conversion to TSE coordinates
    position_list = [np.array(grid_positions[comp]) for comp in comps]
    center_xy = np.round(np.ptp(position_list, 0) / 2)
    for key in grid_positions:
        grid_positions[key] -= center_xy

    # Shift bus components and set rotation
    for bus in list_of_buses:
        x_bus, y_bus = grid_positions[bus]
        x_aligned = []
        y_aligned = []
        neighbors = [comp for comp, b in comp_neighbors if b == bus]
        n_xy_list = []

        for n in neighbors:
            x_n, y_n = grid_positions[n]
            n_xy_list.append([x_n, y_n])
            if x_n == x_bus:
                y_aligned.append(n)
            if y_n == y_bus:
                x_aligned.append(n)

        new_x = x_bus
        bus_r = 0
        if y_aligned:

            # When both x- and y-aligned, shift the component toward an x-neighbor
            if x_aligned:
                x_c, y_c = grid_positions[random.choice(x_aligned)]

                new_x -= 0.5 * np.sign(x_bus - x_c)

            # When y-aligned but not x-aligned, rotate or shift the component
            else:
                # If neighbors are exclusively above or below, shift in the x direction
                n_sides = [xy[1] > y_bus for xy in np.array(n_xy_list)]
                if all(n_sides) or not any(n_sides):
                    shift_toward = random.choice(neighbors)
                    x_c, y_c = grid_positions[shift_toward]
                    new_x -= 0.5 * np.sign(x_bus - x_c)

                # If neighbors are both above and below, rotate
                else:
                    bus_r = 90

        placement_info[bus]['position'] = (new_x, y_bus)
        placement_info[bus]['rotation'] = bus_r

    # Generate rotation info for all components
    comp_list = [f'{comp_type}_{comp_name}' for comp_type in comp_dict if not comp_type == 'Bus' for comp_name in
                 comp_dict[comp_type]]

    for comp in comp_list:
        x_comp, y_comp = grid_positions[comp]
        x_aligned = []
        y_aligned = []
        neighbors = [bus for c, bus in comp_neighbors if c == comp]

        new_y = y_comp
        # For one neighbor, point toward neighbor
        if len(neighbors) == 1:
            x_bus, y_bus = grid_positions[neighbors[0]]
            vec = np.array([x_bus - x_comp, y_bus - y_comp])
            xy = np.argsort(abs(vec))[-1]  # get index of larger dimension
            pn = np.sign(vec[xy])
            comp_r = (90 * (1 + 3 * xy - pn)) % 360

        # For two neighbors, move and rotate as appropriate
        else:
            neighbor_xy = []
            # Get neighbor positions
            for n in neighbors:
                x_n, y_n = grid_positions[n]
                if x_n == x_comp:
                    x_aligned.append(n)
                if y_n == y_comp:
                    y_aligned.append(n)
                neighbor_xy.append([x_n, y_n])

            # If both x and y aligned: shift toward y-aligned component and point toward it
            if x_aligned and y_aligned:
                x_b, y_b = grid_positions[x_aligned[0]]
                new_y -= 0.5 * np.sign(y_comp - y_b)
                side = neighbors.index(y_aligned[0])
                dy = np.sign(y_b - y_comp)
                comp_r = 90 * (2 - dy + 2 * side * dy)

            # If aligned with one, point toward that one
            elif x_aligned or y_aligned:
                aligned = x_aligned + y_aligned
                x_b, y_b = grid_positions[aligned[0]]
                side = neighbors.index(aligned[0])
                dx = np.sign(x_b - x_comp)
                dy = np.sign(y_b - y_comp)

                print()
                print(f'Component {comp}')
                print(f'Rotating {comp} side {side + 1} toward {aligned[0]}')
                comp_r = 180 * side
                comp_r += 180 * (dx > 0)
                comp_r += dy * 90
                comp_r = (360 + comp_r) % 360

            # If no directly aligned buses, align with bus-bus vector
            else:
                n_xy = np.array(neighbor_xy)
                vec = n_xy[1] - n_xy[0]
                xy = np.argsort(abs(vec))[-1]  # get index of larger dimension
                pn = np.sign(vec[xy])

                if xy:
                    comp_r = (360 - pn * 90) % 360
                else:
                    comp_r = 90 * (1 + xy - pn)

        placement_info[comp]['position'] = (x_comp, new_y)
        placement_info[comp]['rotation'] = comp_r

    for comp in placement_info:
        print(f"{comp}: {placement_info[comp]['position']} {placement_info[comp]['rotation']}")
        pos = np.array(placement_info[comp]['position'])
        new_pos = np.round(pos * TSESCALE + TSECENTER)
        placement_info[comp]['position'] = new_pos
    print()

    # Save image frames
    if DRAW_GRAPHS:
        temp_dir = os.getcwd()
        base_dir = os.path.abspath(os.path.join(temp_dir, '..'))
        image_dir = base_dir + '\\images'
        if not os.path.isdir(image_dir):
            os.mkdir(image_dir)
        image_file = os.path.join(image_dir, 'schematic_optimization.gif')
        k = 0
        while os.path.isfile(image_file):
            k += 1
            image_file = os.path.join(image_dir, f'schematic_optimization({k}).gif')
        print(f'Saving {len(images)} image frames to {image_file}...')
        images[0].save(image_file, save_all=True, append_images=images[1:], optimize=True, duration=20, loop=0)

    # Report run time
    t1 = time.time()
    duration = t1 - t0
    mins, secs = divmod(duration, 60)
    print(f'Script executed in {mins} minutes and {round(secs)} seconds')

    if images:
        images[-1].show()

    return placement_info


def generateSchematic(comp_dict, placement_info):
    # Define map of phases
    phase_map = ['A', 'B', 'C', 'N']

    # Create SchematicAPI object
    model = SchematicAPI()

    # Create new model
    model.create_new_model()

    flip_dict = {0: 'flip_none',
                 90: 'flip_none',
                 180: 'flip_vertical',
                 270: 'flip_horizontal'}
    rot_dict = {0: 'up',
                90: 'left',
                180: 'down',
                270: 'right'}

    comp_rot_dict = {
        'Load': 90,
        'Capacitor Bank': 90,
        'Storage': 180,
        'Vsource': 180,
        'Isource': 180,
    }
    print('Placing components on canvas...')
    tcomp_dict = {}
    failed_to_place = []

    pbar = tqdm(total=len(placement_info))

    for comp_type in comp_dict:
        typhoon_comp_type = f'OpenDSS/{comp_type}'

        comp_r0 = comp_rot_dict.get(comp_type, 0)

        for comp_name in comp_dict[comp_type]:
            comp = comp_dict[comp_type][comp_name]
            new_comp_name = f'{comp_type}_{comp_name}'
            try:
                ##                print(f'Placing {new_comp_name}...')
                comp_r = placement_info[new_comp_name]['rotation']
                r = rot_dict[(comp_r - comp_r0 + 360) % 360]
                f = flip_dict[comp_r]
                p = placement_info[new_comp_name]['position']
                tcomp_dict[new_comp_name] = model.create_component(
                    typhoon_comp_type,
                    name=new_comp_name,
                    position=tuple(p),
                    rotation=r,
                    flip=f
                )
            except:
                ##                print(f'Failed to place {new_comp_name}!')
                failed_to_place.append(new_comp_name)

            if new_comp_name in tcomp_dict:
                comp_handle = tcomp_dict[new_comp_name]

                if comp_type == 'Bus':
                    bus_phases = comp
                    bus_type = ''
                    bus_type += 'A' if '1' in bus_phases else ''
                    bus_type += 'B' if '2' in bus_phases else ''
                    bus_type += 'C' if '3' in bus_phases else ''
                    model.set_property_value(model.prop(comp_handle, 'type_prop'), bus_type)
                    if '0' in bus_phases:
<<<<<<< HEAD
                        model.set_property_value(model.prop(comp_handle, 'ground'), True)

=======
                        model.set_property_value(model.prop(comp_handle, 'ground_prop'), True)
                        
>>>>>>> e9773e22
                else:
                    comp_props = comp['properties']

                    for attr in comp_props:

                        val = comp_props[attr]
                        try:
                            model.set_property_value(model.prop(comp_handle, attr), val)
                        except:
                            print(f'Unable to assign property {attr}')
                            pass

            pbar.update(1)
    pbar.close()
    if any(failed_to_place):
        print(f'Failed to place: {failed_to_place}')

    print('\nConnecting components...')

    for comp_type in comp_dict:
        if not comp_type == 'Bus':
            for comp_name in comp_dict[comp_type]:

                comp = comp_dict[comp_type][comp_name]
                buslist = comp['buslist']
                alias = f'{comp_type}_{comp_name}'
                tcomp = tcomp_dict[alias]

                for j in range(len(buslist)):

                    try:
                        bus = buslist[j][0]
                        phase_str = buslist[j][1]
                        tbus = tcomp_dict[f'Bus_{bus}']

                        try:
                            p = phase_str.split('.')

                            try:
                                ### Optimally select bus side
                                x_bus, y_bus = placement_info[f'Bus_{bus}']['position']
                                r_bus = placement_info[f'Bus_{bus}']['rotation']
                                x, y = placement_info[alias]['position']
                                # If bus is facing up-down, compare y
                                if r_bus:
                                    bus_side = (1 if y > y_bus else 2)
                                # If bus is facing left-right, compare x
                                else:
                                    bus_side = (1 if x < x_bus else 2)
                                ###
                            except:
                                print('Unable to automatically select bus side. Connecting to side 1')
                                bus_side = 1

                            ### Modified to handle ground connections
                            for k in range(len(p)):

                                # Get phase character: 0->A, 1->B, 2->C, 3->N (k>3, E,F,G...)
                                try:
                                    phase_character = phase_map[k]
                                except IndexError:
                                    phase_character = chr(k + 65)
                                c_term = model.term(tcomp, f'{phase_character}{j + 1}')

                                phase = p[k]
                                bus_term_name = '0' if phase == '0' else f'{chr(ord(phase) + 16)}{bus_side}'
                                b_term = model.term(tbus, bus_term_name)

                                model.create_connection(c_term, b_term)

                            #########################################
                        except:
                            print(f'Failed to connect one or more terminals of {alias} to {bus}')
                    except:
                        print(f'Unable to successfully identify bus "{bus}"')

    ## Set up generator controls
    genctrl_offset = 176

    try:
        generators = comp_dict['Generator']
        names = [f'Generator_{g}' for g in generators.keys()]

        if generators: print()

        for gen in generators:
            name = f'Generator_{gen}'
            try:
                print(f'Generator: {name}')

                gen_r = placement_info[name]['rotation']
                gen_p = placement_info[name]['position']
                gen_h = tcomp_dict[name]
                r = rot_dict[gen_r]
                f = flip_dict[gen_r]

                xy = (gen_r / 90) % 2 == 1
                pn = np.sign(gen_r - 135)

                xshift = pn if not xy else 0
                yshift = -pn if xy else 0

                cont_pos = (gen_p[0] + xshift * genctrl_offset, gen_p[1] + yshift * genctrl_offset)

                j = 1
                while f'{name}_control{j}' in names:
                    j += 1

                controller = f'{name}_control{j}'
                names.append(controller)

                print(f'Placing controller for {name}...')
                cont_h = model.create_component(
                    'OpenDSS/Generator Control',
                    name=controller,
                    position=cont_pos,
                    rotation=r,
                    flip=f
                )

                try:
                    gen_mode = comp_dict['Generator'][gen]['properties']['G_mod']
                    ctrl_mode = 'PV' if gen_mode == 'Constant kW, Constant kV' else 'PQ'
                    print(f'Control mode: {ctrl_mode}')
                    model.set_property_value(model.prop(cont_h, 'ctrl_mode_str'), ctrl_mode)
                except:
                    print(f'Failed to set control mode for {controller}')

                model.create_connection(model.term(cont_h, 'del_vfd'), model.term(gen_h, 'Vfd_in'))
                model.create_connection(model.term(cont_h, 'del_Tm'), model.term(gen_h, 'Tm_in'))
                model.create_connection(model.term(gen_h, 'meas'), model.term(cont_h, 'Gen_meas'))
                model.create_connection(model.term(gen_h, 'ctrl'), model.term(cont_h, 'Gen_ctrl'))
            except:
                print(f'Failed to place controller for {controller}')
    except KeyError:
        print('No generators detected...')

    return model


def rotateGraph(comps, neighbors, positions):
    # Get average neighbor direction
    total_nx_vec = complex(0, 0)
    total_ny_vec = complex(0, 0)
    for n in neighbors:
        n0, n1 = n
        x0, y0 = positions[comps.index(n0)]
        x1, y1 = positions[comps.index(n1)]

        total_nx_vec += complex(abs(x1 - x0), (1 if x1 > x0 else -1) * (y1 - y0))
        total_ny_vec += complex(abs(y1 - y0), (1 if y1 > y0 else -1) * (x1 - x0))

    xvec_mag = abs(total_nx_vec)
    yvec_mag = abs(total_ny_vec)

    if xvec_mag > yvec_mag:
        total_n_vec = total_nx_vec
    else:
        print('Rotating for y')
        total_n_vec = total_ny_vec.conjugate() * 1j
    n_vec = total_n_vec.conjugate() / abs(total_n_vec)
    rotated_positions = []
    for xy in positions:
        cxy = complex(xy[0], xy[1])
        rxy = cxy * n_vec
        rotated_positions.append(np.array([rxy.real, rxy.imag]))
    return rotated_positions


def forceDirectedGraph(comps, neighbors, gains=[], positions=None, iterations=None, velocities=None, locked=None,
                       draw_graphs=False, pbar_in=None):
    images = []

    # Initialize gains: kc, ks, b, t
    set_gains = [1, 1, 1, 1]
    for j, g in enumerate(gains):
        if j > len(set_gains):
            print(
                f'Expected {len(set_gains)} gain values but {len(gains)} were provided. Only first {len(set_gains)} will be used.')
            break
        else:
            set_gains[j] = g
    kc, ks, b, t = set_gains

    # Initialize positions
    if not positions:

        # Place buses in a circle
        n = len(comps)
        positions = []

        if n == 1:
            positions.append([0, 0])
        else:

            phi = 2 * np.pi / n
            u_rot = complex(np.cos(phi).round(10), np.sin(phi).round(10))
            s = (kc / ks) ** (1 / 3)
            doc = s / np.sin(np.pi / n)
            v = complex(doc, 0)
            for comp in comps:
                positions.append([v.real, v.imag])
                v = v * u_rot

        # Reorder components by neighbors
        ordered_comps = []
        unordered_comps = [c for c in comps]
        remaining_neighbors = [n for n in neighbors]

        comp_found = False
        while unordered_comps:
            if not comp_found:
                next_comp = random.choice(unordered_comps)
            comp = next_comp
            ordered_comps.append(comp)
            unordered_comps.remove(comp)
            comp_found = False
            for n_pair in remaining_neighbors:
                if comp in n_pair:
                    n = [nn for nn in n_pair if not nn is comp][0]
                    if n in unordered_comps:
                        next_comp = n
                        comp_found = True
                        remaining_neighbors.remove(n_pair)
                        break

        positions = [positions[comps.index(c)] for c in ordered_comps]

    # Initialize velocities
    if not velocities:
        velocities = np.array([[0, 0]] * len(comps))

    # Initialize locked components
    if not locked:
        locked = [0] * len(comps)

    # Initialize iteration count
    if not iterations:
        iterations = 20 * len(comps)

    # Initialize progress bar
    if pbar_in is None:
        pbar = tqdm(total=iterations)
    else:
        pbar = pbar_in

    # Simulate force-directed graph evolution
    for k in range(iterations):

        # Compute forces from charge definition        
        f_vecs = [
            sum([np.array([x0 - x1, y0 - y1]) * kc * (max([0.01, (x0 - x1) ** 2 + (y0 - y1) ** 2])) ** (-3 / 2) for
                 j, (x1, y1) in enumerate(positions) if not i == j]) for i, (x0, y0) in enumerate(positions)]

        # Add forces from spring definition
        for n in neighbors:
            n0, n1 = n
            x0, y0 = positions[comps.index(n0)]
            x1, y1 = positions[comps.index(n1)]
            f_spring = ks * np.array([x0 - x1, y0 - y1])
            f_vecs[comps.index(n0)] -= f_spring
            f_vecs[comps.index(n1)] += f_spring

        # Add friction forces
        for j in range(len(f_vecs)):
            f_vecs[j] -= velocities[j] * b

        if any(locked):
            for ll in range(len(locked)):
                if locked[ll]:
                    velocities[ll] = np.array([0, 0])
                    f_vecs[ll] = np.array([0, 0])

        # Update positions: use mass=1 therefore f=a
        positions = [p + v * t + 1 / 2 * a * t ** 2 for p, v, a in zip(positions, velocities, f_vecs)]
        velocities = [v + a * t for v, a in zip(velocities, f_vecs)]

        # Generate image frame for later animation
        if draw_graphs:
            images.append(drawGraph(comps, positions, neighbors, locked))

        pbar.update(1)
    if pbar_in is None:
        pbar.close()

    return positions, velocities, images


def drawGraph(comps, positions, neighbors, locked):
    g = 255
    c = 0
    x, y = 1000, 800

    color_free = (c, c, c)
    color_locked = (180, 50, 50)

    center = np.array([x / 2, y / 2])
    scale = 10
    size = 10
    lw = 1

    im = Image.new('RGB', (x, y), (g, g, g))
    draw = ImageDraw.Draw(im)

    for n in neighbors:
        n1, n2 = n

        x1, y1 = (positions[comps.index(n1)] * scale + center)
        x2, y2 = (positions[comps.index(n2)] * scale + center)
        draw.line((x1, y1, x2, y2), fill=(c, c, c, c), width=lw)

    for k in range(len(comps)):
        comp = comps[k]
        pos = positions[k]

        xc, yc = center + pos * scale
        draw_pos = (xc - size / 2, yc - size / 2, xc + size / 2, yc + size / 2)

        if locked[k]:
            color = color_locked
        else:
            color = color_free
        draw.ellipse(draw_pos, fill=color, outline=color)

    return im


def importLoadShapes():
    loadshapes = {}

    shape = dss.LoadShape.First()

    while shape:
        name = dss.LoadShape.Name()
        npts = str(dss.LoadShape.Npts())
        interval = str(dss.LoadShape.HrInterval())
        mult = str(dss.LoadShape.PMult())
        hour = str(dss.LoadShape.TimeArray())
        loadshapes[name] = {
            "npts": npts,
            "interval": interval,
            "mult": mult,
            "hour": hour,
        }
        shape = dss.LoadShape.Next()

    return loadshapes


def writeLoadShapes(loadshapes_dict, save_dir, circuit_name):
    from pathlib import Path

    targ_dir = os.path.abspath(os.path.join(save_dir, f'{circuit_name} Target files\dss\data'))
    if not os.path.exists(targ_dir):
        # Create missing directories
        Path(targ_dir).mkdir(parents=True)

    fname = os.path.abspath(os.path.join(targ_dir, 'general_objects.json'))

    try:
        with open(fname, 'r') as f:
            obj_dicts = json.load(f)
    except FileNotFoundError:
        obj_dicts = {"loadshapes": {}}

    obj_dicts["loadshapes"].update(loadshapes_dict)

    with open(fname, 'w') as f:
        f.write(json.dumps(obj_dicts, indent=4))


###########################################################################################
###################################### Local Functions ####################################
###########################################################################################


def readFile(file, newlines=False):
    ## Read file and return contents as a list of strings.
    fo = open(file, 'r')
    text = fo.read()
    fo.close()
    if newlines:
        all_lines = [line.strip() for line in text.split('\n')]
    else:
        all_lines = [line.strip() for line in text.split('\n') if line]
    return all_lines<|MERGE_RESOLUTION|>--- conflicted
+++ resolved
@@ -24,23 +24,23 @@
     ## and place a copy of the .dss file in that location. Return the location of the temporary
     ## copy. In order to accomodate "Redirect" functionality, all .dss files in the specified
     ## directory will be copied into the temporary environement.
-
+    
     # Get starting directory
     if cwd is None:
         cwd = os.getcwd()
-
+        
     # Open a file explorer for the user to select the target file.
     root = Tk()
-
+        
     root.withdraw()
     title = 'DSS file selection'
 
     try:
         dss_file = askopenfilename(
-            initialdir=os.path.join(cwd, 'dss_files'),
-            filetypes=(("DSS files", "*.dss"), ("all files", "*.*")),
-            title=title
-        )
+            initialdir = os.path.join(cwd,'dss_files'),
+            filetypes = (("DSS files","*.dss"),("all files","*.*")),
+            title = title
+            )
         if not dss_file:
             print('No DSS file selected. Exiting...')
             exit()
@@ -53,8 +53,7 @@
     # Check for temp directory and copy .dss files
     if not temp_dir is None:
         dss_dir = os.path.dirname(dss_file)
-        dss_files = [f for f in os.listdir(dss_dir) if
-                     os.path.isfile(os.path.join(dss_dir, f)) and f.lower().endswith('.dss')]
+        dss_files = [f for f in os.listdir(dss_dir) if os.path.isfile(os.path.join(dss_dir,f)) and f.lower().endswith('.dss')]
         for file in dss_files:
             shutil.copy(os.path.join(dss_dir, file), os.path.join(temp_dir, file))
         filename = os.path.basename(dss_file)
@@ -63,10 +62,13 @@
     return dss_file
 
 
+
+
+
 def getElements(file):
     dss_dict = {}
     comp_dict = {}
-
+    
     dss.Basic.AllowEditor(0)
     comm_result = dss.run_command(f'Compile "{file}"')
     if comm_result:
@@ -76,14 +78,14 @@
 
     # Get circuit name
     circuit_name = dss.Circuit.Name()
-
+    
     # Get names of all circuit elements and buses
     ckt_elements = dss.Circuit.AllElementNames()
     buses = dss.Circuit.AllBusNames()
 
     # Add all buses to component dictionary
     comp_dict['Bus'] = {bus: set() for bus in buses}
-
+    
     # Populate a dictionary of all circuit elements with classes as keys
     # Each entry is a list of dss components of type corresponding to key
     for element in ckt_elements:
@@ -101,34 +103,35 @@
         except AttributeError:
             print(f'Failed to import components of class {key}. No importation module found.')
 
-        ##        try:
-        ##            for component in dss_dict[key]:
-        ##                print(f'Attempting to import {component}')
-        ##                tse_key, properties, buslist, comp_name = method(component)
-        ##
-        ##                if tse_key not in comp_dict:
-        ##                    comp_dict[tse_key] = {}
-        ##
-        ##                if comp_name in comp_dict[tse_key]:
-        ##                    comp_dict[tse_key][comp_name]['properties'].update(properties)
-        ##                    if buslist:
-        ##                        comp_dict[tse_key][comp_name]['buslist'] = buslist
-        ##                else:
-        ##                    comp_dict[tse_key][comp_name] = {'properties': properties,
-        ##                                                     'buslist': buslist}
-        ##                for b in buslist:
-        ##                    bb = b[0]
-        ##                    pp = b[1].split('.')
-        ##                    [comp_dict['Bus'][bb].add(p) for p in pp]
-        ##
-        ##        except:
-        ##            print(f'Failed to import {key} {component}.')
-        ##            continue
-
+##        try:
+##            for component in dss_dict[key]:
+##                print(f'Attempting to import {component}')
+##                tse_key, properties, buslist, comp_name = method(component)
+##
+##                if tse_key not in comp_dict:
+##                    comp_dict[tse_key] = {}
+##
+##                if comp_name in comp_dict[tse_key]:
+##                    comp_dict[tse_key][comp_name]['properties'].update(properties)
+##                    if buslist:
+##                        comp_dict[tse_key][comp_name]['buslist'] = buslist
+##                else:
+##                    comp_dict[tse_key][comp_name] = {'properties': properties,
+##                                                     'buslist': buslist}
+##                for b in buslist:
+##                    bb = b[0]
+##                    pp = b[1].split('.')
+##                    [comp_dict['Bus'][bb].add(p) for p in pp]
+##
+##        except:
+##            print(f'Failed to import {key} {component}.')
+##            continue
+
+        
         for component in dss_dict[key]:
             try:
                 tse_key, properties, buslist, comp_name = method(component)
-
+                
                 if tse_key not in comp_dict:
                     comp_dict[tse_key] = {}
 
@@ -153,8 +156,8 @@
 
     return comp_dict, circuit_name, loadshapes
 
-
 dss.Basic.AllowEditor(0)
+
 
 
 def generatePlacementInfo(comp_dict):
@@ -163,7 +166,7 @@
 
     # Initialize timer
     t0 = time.time()
-
+    
     # Set iteration counts
     iter1 = 1000
     iter2 = 500
@@ -172,64 +175,61 @@
     iter5 = 300
 
     # Set gains for placement optimization
-    kc = 50  # Charge definition gain
-    ks = 0.1  # Spring definition gain
-    b = 0.7  # Friction coefficient
-    t = 0.015  # Time step
-
+    kc = 50     # Charge definition gain
+    ks = 0.1    # Spring definition gain
+    b = 0.7     # Friction coefficient
+    t = 0.015   # Time step
+    
     DRAW_GRAPHS = False
     GAINS = [kc, ks, b, t]
-    s = 5  # Random shift in position when placing new components
-    nc = 7  # Number of compression stages
-
+    s = 5       # Random shift in position when placing new components
+    nc = 7      # Number of compression stages
+    
     # Initialize variable for image output
     images = []
 
     # Scale and offset info for TSE
-    TSECENTER = np.array((8192, 8192))
+    TSECENTER = np.array((8192,8192))
     TSESCALE = 256
-
+     
     # Create lists of components
     # list_of_buses: buses, comps: all components, icomps: components connected to buses on both sides
-    list_of_buses = [f'Bus_{bus}' for bus in comp_dict['Bus']]
+    list_of_buses = [f'Bus_{bus}' for bus in comp_dict['Bus']]    
     comps = [f'{comp_type}_{comp_name}' for comp_type in comp_dict for comp_name in comp_dict[comp_type]]
-    ##    icomps = list_of_buses + [f'{comp_type}_{comp_name}' for comp_type in comp_dict if not comp_type=='Bus' for comp_name in comp_dict[comp_type] if len(comp_dict[comp_type][comp_name]['buslist'])>1]
-    icomps = list_of_buses + [f'{comp_type}_{comp_name}' for comp_type in comp_dict if not comp_type == 'Bus' for
-                              comp_name in comp_dict[comp_type] if
-                              len(np.unique([b[0] for b in comp_dict[comp_type][comp_name]['buslist']])) > 1]
-
+##    icomps = list_of_buses + [f'{comp_type}_{comp_name}' for comp_type in comp_dict if not comp_type=='Bus' for comp_name in comp_dict[comp_type] if len(comp_dict[comp_type][comp_name]['buslist'])>1]
+    icomps = list_of_buses + [f'{comp_type}_{comp_name}' for comp_type in comp_dict if not comp_type=='Bus' for comp_name in comp_dict[comp_type] if len(np.unique([b[0] for b in comp_dict[comp_type][comp_name]['buslist']]))>1]
+    
     # Instantiate variable for output
-    placement_info = {key: {} for key in comps}
-
+    placement_info = {key:{} for key in comps}
+    
     # Generate lists of neighbors
     bus_neighbors = []
     comp_neighbors = []
     icomp_neighbors = []
-
+    
     for comp_type in comp_dict:
         if not comp_type == 'Bus':
             for comp_name in comp_dict[comp_type]:
                 comp = f'{comp_type}_{comp_name}'
                 buslist = comp_dict[comp_type][comp_name]['buslist']
-
+                
                 list_of_neighbors = [f'Bus_{bus_name}' for bus_name, phases in buslist]
 
-                ##                bus_neighbor_list = [n for n in itertools.combinations(list_of_neighbors,2)]
-                ##                bus_neighbor_list = [n for n in bus_neighbor_list if n[0]!=n[1]]
-                bus_neighbor_list = [n for n in itertools.combinations(list_of_neighbors, 2) if n[0] != n[1]]
-                ##                print(bus_neighbor_list)
+    ##                bus_neighbor_list = [n for n in itertools.combinations(list_of_neighbors,2)]
+    ##                bus_neighbor_list = [n for n in bus_neighbor_list if n[0]!=n[1]]
+                bus_neighbor_list = [n for n in itertools.combinations(list_of_neighbors,2) if n[0]!=n[1]]
+##                print(bus_neighbor_list)
                 bus_neighbors += bus_neighbor_list
-                ##                print(bus_neighbors)
+##                print(bus_neighbors)
 
                 neighbor_list = [(comp, f'Bus_{bus_name}') for bus_name, phases in buslist]
                 comp_neighbors += neighbor_list
                 if bus_neighbor_list:
                     icomp_neighbors += neighbor_list
-
+            
     # Run optimization with just buses
     print('Optimizing for bus placement')
-    bus_positions, velocities, bus_images = forceDirectedGraph(list_of_buses, bus_neighbors, gains=GAINS,
-                                                               iterations=iter1, draw_graphs=DRAW_GRAPHS)
+    bus_positions, velocities, bus_images = forceDirectedGraph(list_of_buses, bus_neighbors, gains=GAINS, iterations=iter1, draw_graphs=DRAW_GRAPHS)
     images += bus_images
 
     # Add components which connect between buses
@@ -241,13 +241,13 @@
             comp_pos = bus_positions[list_of_buses.index(comp)]
         # If not, initialize between buses
         else:
-            neighbor_positions = [bus_positions[list_of_buses.index(b)] for c, b in icomp_neighbors if c == comp]
-            comp_pos = np.mean(neighbor_positions, 0) + (s * (random.random() - 0.5), s * (random.random() - 0.5))
+            neighbor_positions = [bus_positions[list_of_buses.index(b)] for c,b in icomp_neighbors if c==comp]
+            comp_pos = np.mean(neighbor_positions,0)+(s*(random.random()-0.5),s*(random.random()-0.5))
         positions.append(comp_pos)
-    positions, velocities, comp_images = forceDirectedGraph(icomps, icomp_neighbors, gains=GAINS, positions=positions,
-                                                            iterations=iter2, draw_graphs=DRAW_GRAPHS)
+    positions, velocities, comp_images = forceDirectedGraph(icomps, icomp_neighbors, gains=GAINS, positions=positions, iterations=iter2, draw_graphs=DRAW_GRAPHS)
     images += comp_images
 
+    
     # Add remaining components
     print('Placing all remaining components')
     all_positions = []
@@ -257,75 +257,75 @@
             comp_pos = positions[icomps.index(comp)]
         # If not, place the component
         else:
-            neighbor_positions = [positions[icomps.index(b)] for c, b in comp_neighbors if c == comp]
-            comp_pos = np.mean(neighbor_positions, 0) + (s * (random.random() - 0.5), s * (random.random() - 0.5))
+            neighbor_positions = [positions[icomps.index(b)] for c,b in comp_neighbors if c==comp]
+            comp_pos = np.mean(neighbor_positions,0)+(s*(random.random()-0.5),s*(random.random()-0.5))
         all_positions.append(comp_pos)
-    positions, velocities, comp_images = forceDirectedGraph(comps, comp_neighbors, gains=GAINS, positions=all_positions,
-                                                            iterations=iter3, draw_graphs=DRAW_GRAPHS)
+    positions, velocities, comp_images = forceDirectedGraph(comps, comp_neighbors, gains=GAINS, positions=all_positions, iterations=iter3, draw_graphs=DRAW_GRAPHS)
     images += comp_images
+
 
     # Contract and relax graph
     print('Compressing graph')
-    compression_vector = list(2 ** np.arange(1, nc + 1) * ks)
+    compression_vector = list(2**np.arange(1,nc+1)*ks)
     compression_vector += compression_vector[-2::-2]
 
-    pbar = tqdm(total=len(compression_vector) * iter4)
+    pbar = tqdm(total=len(compression_vector)*iter4)
     for k in range(len(compression_vector)):
         ks = compression_vector[k]
-        positions, velocities, comp_images = forceDirectedGraph(comps, comp_neighbors, gains=[kc, ks, b, t],
-                                                                positions=positions, iterations=iter4,
-                                                                draw_graphs=DRAW_GRAPHS, pbar_in=pbar)
+        positions, velocities, comp_images = forceDirectedGraph(comps, comp_neighbors, gains=[kc, ks, b, t], positions=positions, iterations=iter4, draw_graphs=DRAW_GRAPHS, pbar_in=pbar)
         images += comp_images
     pbar.close()
-
+    
+    
     print('Relaxing graph')
     ks = 3
-    positions, velocities, comp_images = forceDirectedGraph(comps, comp_neighbors, gains=[kc, ks, b, t],
-                                                            positions=positions, iterations=iter5,
-                                                            draw_graphs=DRAW_GRAPHS)
+    positions, velocities, comp_images = forceDirectedGraph(comps, comp_neighbors, gains=[kc, ks, b, t], positions=positions, iterations=iter5, draw_graphs=DRAW_GRAPHS)
     images += comp_images
 
     # Lock components to grid
-    locked = [0] * len(comps)
+    locked = [0]*len(comps)
     im = drawGraph(comps, positions, comp_neighbors, locked)
-    # im.show()
-
+    #im.show()
+    
     print('Rotating graph to minimize diagonality')
     positions = rotateGraph(comps, comp_neighbors, positions)
     im = drawGraph(comps, positions, comp_neighbors, locked)
-    # im.show()
-
+    #im.show()
+    
     print('Locking components to grid')
-    int_positions = [np.array([round(x), round(y)]) for x, y in positions]
-    xvals = [x for x, y in int_positions]
-    yvals = [y for x, y in int_positions]
-    xrange = (min(xvals), max(xvals))
-    yrange = (min(yvals), max(yvals))
+    int_positions = [np.array([round(x),round(y)]) for x,y in positions]
+    xvals = [x for x,y in int_positions]
+    yvals = [y for x,y in int_positions]
+    xrange = (min(xvals),max(xvals))
+    yrange = (min(yvals),max(yvals))
     ncomps = len(int_positions)
 
-    xspacing = np.ceil((xrange[1] - xrange[0]) / (ncomps ** 0.5))
-    yspacing = np.ceil((yrange[1] - yrange[0]) / (ncomps ** 0.5))
+    xspacing = np.ceil((xrange[1]-xrange[0])/(ncomps**0.5))
+    yspacing = np.ceil((yrange[1]-yrange[0])/(ncomps**0.5))
 
     yspace_thresh = 0.75
     if yspacing < yspace_thresh:
         yspacing = 0
-    ##    xvec0 = np.arange(xrange[0], xrange[1]+xspacing, xspacing)
-    ##    yvec0 = np.arange(yrange[0], yrange[1]+yspacing, yspacing)
+##    xvec0 = np.arange(xrange[0], xrange[1]+xspacing, xspacing)
+##    yvec0 = np.arange(yrange[0], yrange[1]+yspacing, yspacing)
 
     if yspacing:
-        yvec0 = np.arange(yrange[0], yrange[1] + yspacing, yspacing)
+        yvec0 = np.arange(yrange[0], yrange[1]+yspacing, yspacing)
     else:
         yvec0 = np.array([0])
-        xspacing = np.ceil((xrange[1] - xrange[0]) / (ncomps))
-
+        xspacing = np.ceil((xrange[1]-xrange[0])/(ncomps))
+        
     if xspacing:
-        xvec0 = np.arange(xrange[0], xrange[1] + xspacing, xspacing)
+        xvec0 = np.arange(xrange[0], xrange[1]+xspacing, xspacing)
     else:
         xvec0 = np.array([0])
-
+        
+        
+
+    
     nx0 = len(xvec0)
     ny0 = len(yvec0)
-
+    
     x_positions = [xy[0] for xy in positions]
     y_positions = [xy[1] for xy in positions]
     x_ord = np.argsort(x_positions)
@@ -340,32 +340,33 @@
     while not unique_positions:
 
         count += 1
-
+        
         # Reset starting grid
         xvec = [x for x in xvec0]
         yvec = [y for y in yvec0]
-
+        
         # Instantiate a dictionary to track component locations
-        grid_positions = {key: [0, 0] for key in comps}
+        grid_positions = {key:[0,0] for key in comps}
 
         # For each component:
         for k in range(ncomps):
+
             # Get the index for the next left-most and top-most components
             jx = x_ord[k]
             jy = y_ord[k]
 
             # Get the y position of the left-most component, adjust the grid, and record the y-position
             y = y_positions[jx]
-            closest_row = min(enumerate(yvec), key=lambda yy: abs(yy[1] - y))[0]
-            yvec[closest_row] = y
+            closest_row = min(enumerate(yvec), key=lambda yy: abs(yy[1]-y))[0]
+            yvec[closest_row] = y        
             grid_positions[comps[jx]][1] = closest_row
 
             # Get the x position of the top-most component, adjust the grid, and record the x-position  
             x = x_positions[jy]
-            closest_col = min(enumerate(xvec), key=lambda xx: abs(xx[1] - x))[0]
+            closest_col = min(enumerate(xvec), key=lambda xx: abs(xx[1]-x))[0]
             xvec[closest_col] = x
             grid_positions[comps[jy]][0] = closest_col
-
+            
         # Check for any duplicate values
         duplicates = []
         arr = []
@@ -383,20 +384,20 @@
                 for d in duplicates:
 
                     # Idenfity new grid locations
-                    x, y = positions[comps.index(d)]
-
-                    xidx = max([1, np.searchsorted(xvec0, x)])
-                    yidx = max([1, np.searchsorted(yvec0, y)])
-
-                    xx = xvec0[xidx - 1:xidx + 1]
-                    yy = yvec0[yidx - 1:yidx + 1]
-
-                    xdist = min(abs(np.array(xx) - x))
-                    ydist = min(abs(np.array(yy) - y))
+                    x,y = positions[comps.index(d)]
+
+                    xidx = max([1,np.searchsorted(xvec0,x)])
+                    yidx = max([1,np.searchsorted(yvec0,y)])
+                    
+                    xx = xvec0[xidx-1:xidx+1]
+                    yy = yvec0[yidx-1:yidx+1]
+
+                    xdist = min(abs(np.array(xx)-x))
+                    ydist = min(abs(np.array(yy)-y))
 
                     x_val = np.mean(xx)
                     y_val = np.mean(yy)
-
+                    
                     if xdist < ydist:
                         if not x_val in new_grid_xlocs:
                             new_grid_xlocs.append(x_val)
@@ -404,9 +405,8 @@
                         if not y_val in new_grid_ylocs:
                             new_grid_ylocs.append(y_val)
 
-                n_new = len(new_grid_xlocs) + len(new_grid_ylocs)
-                print(
-                    f'Overlapping components detected: adding {n_new} new grid line{"s" * min([1, n_new - 1])} to starting grid')
+                n_new = len(new_grid_xlocs)+len(new_grid_ylocs)
+                print(f'Overlapping components detected: adding {n_new} new grid line{"s"*min([1,n_new-1])} to starting grid')
 
                 if new_grid_xlocs:
                     xidxs = np.searchsorted(xvec0, new_grid_xlocs)
@@ -423,34 +423,33 @@
     # Re-distribute grid lines to ensure even alignment
     nx = len(xvec0)
     ny = len(yvec0)
-    xspacing *= nx0 / nx
-    yspacing *= ny0 / ny
-    new_positions = [np.array(grid_positions[comp]) * np.array([xspacing, yspacing]) + np.array([xrange[0], yrange[0]])
-                     for comp in comps]
+    xspacing *= nx0/nx
+    yspacing *= ny0/ny
+    new_positions = [np.array(grid_positions[comp])*np.array([xspacing,yspacing])+np.array([xrange[0],yrange[0]]) for comp in comps]
 
     im = drawGraph(comps, new_positions, comp_neighbors, locked)
-    # im.show()
-
+    #im.show()
+    
     # Center for conversion to TSE coordinates
     position_list = [np.array(grid_positions[comp]) for comp in comps]
-    center_xy = np.round(np.ptp(position_list, 0) / 2)
+    center_xy = np.round(np.ptp(position_list,0)/2)
     for key in grid_positions:
         grid_positions[key] -= center_xy
 
     # Shift bus components and set rotation
     for bus in list_of_buses:
-        x_bus, y_bus = grid_positions[bus]
+        x_bus,y_bus = grid_positions[bus]
         x_aligned = []
         y_aligned = []
-        neighbors = [comp for comp, b in comp_neighbors if b == bus]
+        neighbors = [comp for comp,b in comp_neighbors if b==bus]
         n_xy_list = []
 
         for n in neighbors:
-            x_n, y_n = grid_positions[n]
-            n_xy_list.append([x_n, y_n])
-            if x_n == x_bus:
+            x_n,y_n = grid_positions[n]
+            n_xy_list.append([x_n,y_n])
+            if x_n==x_bus:
                 y_aligned.append(n)
-            if y_n == y_bus:
+            if y_n==y_bus:
                 x_aligned.append(n)
 
         new_x = x_bus
@@ -459,162 +458,165 @@
 
             # When both x- and y-aligned, shift the component toward an x-neighbor
             if x_aligned:
-                x_c, y_c = grid_positions[random.choice(x_aligned)]
-
-                new_x -= 0.5 * np.sign(x_bus - x_c)
+                x_c,y_c = grid_positions[random.choice(x_aligned)]
+
+                new_x -= 0.5*np.sign(x_bus-x_c)
 
             # When y-aligned but not x-aligned, rotate or shift the component
             else:
                 # If neighbors are exclusively above or below, shift in the x direction
-                n_sides = [xy[1] > y_bus for xy in np.array(n_xy_list)]
+                n_sides = [xy[1]>y_bus for xy in np.array(n_xy_list)]
                 if all(n_sides) or not any(n_sides):
                     shift_toward = random.choice(neighbors)
-                    x_c, y_c = grid_positions[shift_toward]
-                    new_x -= 0.5 * np.sign(x_bus - x_c)
+                    x_c,y_c = grid_positions[shift_toward]
+                    new_x -= 0.5*np.sign(x_bus-x_c)
 
                 # If neighbors are both above and below, rotate
-                else:
+                else: 
                     bus_r = 90
 
-        placement_info[bus]['position'] = (new_x, y_bus)
+        placement_info[bus]['position'] = (new_x,y_bus)
         placement_info[bus]['rotation'] = bus_r
 
     # Generate rotation info for all components
-    comp_list = [f'{comp_type}_{comp_name}' for comp_type in comp_dict if not comp_type == 'Bus' for comp_name in
-                 comp_dict[comp_type]]
+    comp_list = [f'{comp_type}_{comp_name}' for comp_type in comp_dict if not comp_type=='Bus' for comp_name in comp_dict[comp_type]]
 
     for comp in comp_list:
-        x_comp, y_comp = grid_positions[comp]
+        x_comp,y_comp = grid_positions[comp]
         x_aligned = []
         y_aligned = []
-        neighbors = [bus for c, bus in comp_neighbors if c == comp]
+        neighbors = [bus for c,bus in comp_neighbors if c==comp]
 
         new_y = y_comp
         # For one neighbor, point toward neighbor
         if len(neighbors) == 1:
-            x_bus, y_bus = grid_positions[neighbors[0]]
-            vec = np.array([x_bus - x_comp, y_bus - y_comp])
-            xy = np.argsort(abs(vec))[-1]  # get index of larger dimension
+            x_bus,y_bus = grid_positions[neighbors[0]]
+            vec = np.array([x_bus-x_comp, y_bus-y_comp])
+            xy = np.argsort(abs(vec))[-1]    # get index of larger dimension
             pn = np.sign(vec[xy])
-            comp_r = (90 * (1 + 3 * xy - pn)) % 360
+            comp_r = (90*(1+3*xy-pn))%360
 
         # For two neighbors, move and rotate as appropriate
         else:
             neighbor_xy = []
             # Get neighbor positions
             for n in neighbors:
-                x_n, y_n = grid_positions[n]
-                if x_n == x_comp:
+                x_n,y_n = grid_positions[n]
+                if x_n==x_comp:
                     x_aligned.append(n)
-                if y_n == y_comp:
+                if y_n==y_comp:
                     y_aligned.append(n)
-                neighbor_xy.append([x_n, y_n])
+                neighbor_xy.append([x_n,y_n])
 
             # If both x and y aligned: shift toward y-aligned component and point toward it
             if x_aligned and y_aligned:
-                x_b, y_b = grid_positions[x_aligned[0]]
-                new_y -= 0.5 * np.sign(y_comp - y_b)
+                x_b,y_b = grid_positions[x_aligned[0]]
+                new_y -= 0.5*np.sign(y_comp-y_b)
                 side = neighbors.index(y_aligned[0])
-                dy = np.sign(y_b - y_comp)
-                comp_r = 90 * (2 - dy + 2 * side * dy)
+                dy = np.sign(y_b-y_comp)
+                comp_r = 90*(2-dy+2*side*dy)
 
             # If aligned with one, point toward that one
             elif x_aligned or y_aligned:
-                aligned = x_aligned + y_aligned
-                x_b, y_b = grid_positions[aligned[0]]
+                aligned = x_aligned+y_aligned
+                x_b,y_b = grid_positions[aligned[0]]
                 side = neighbors.index(aligned[0])
-                dx = np.sign(x_b - x_comp)
-                dy = np.sign(y_b - y_comp)
+                dx = np.sign(x_b-x_comp)
+                dy = np.sign(y_b-y_comp)
 
                 print()
                 print(f'Component {comp}')
-                print(f'Rotating {comp} side {side + 1} toward {aligned[0]}')
-                comp_r = 180 * side
-                comp_r += 180 * (dx > 0)
-                comp_r += dy * 90
-                comp_r = (360 + comp_r) % 360
+                print(f'Rotating {comp} side {side+1} toward {aligned[0]}')
+                comp_r = 180*side
+                comp_r += 180*(dx>0)
+                comp_r += dy*90
+                comp_r = (360+comp_r)%360
 
             # If no directly aligned buses, align with bus-bus vector
             else:
                 n_xy = np.array(neighbor_xy)
-                vec = n_xy[1] - n_xy[0]
-                xy = np.argsort(abs(vec))[-1]  # get index of larger dimension
+                vec = n_xy[1]-n_xy[0]
+                xy = np.argsort(abs(vec))[-1]    # get index of larger dimension
                 pn = np.sign(vec[xy])
 
                 if xy:
-                    comp_r = (360 - pn * 90) % 360
+                    comp_r = (360-pn*90)%360
                 else:
-                    comp_r = 90 * (1 + xy - pn)
-
-        placement_info[comp]['position'] = (x_comp, new_y)
+                    comp_r = 90*(1+xy-pn)
+
+        placement_info[comp]['position'] = (x_comp,new_y)
         placement_info[comp]['rotation'] = comp_r
 
     for comp in placement_info:
         print(f"{comp}: {placement_info[comp]['position']} {placement_info[comp]['rotation']}")
         pos = np.array(placement_info[comp]['position'])
-        new_pos = np.round(pos * TSESCALE + TSECENTER)
+        new_pos = np.round(pos*TSESCALE+TSECENTER)
         placement_info[comp]['position'] = new_pos
     print()
+
 
     # Save image frames
     if DRAW_GRAPHS:
         temp_dir = os.getcwd()
         base_dir = os.path.abspath(os.path.join(temp_dir, '..'))
-        image_dir = base_dir + '\\images'
+        image_dir = base_dir+'\\images'
         if not os.path.isdir(image_dir):
             os.mkdir(image_dir)
-        image_file = os.path.join(image_dir, 'schematic_optimization.gif')
+        image_file = os.path.join(image_dir,'schematic_optimization.gif')
         k = 0
         while os.path.isfile(image_file):
-            k += 1
-            image_file = os.path.join(image_dir, f'schematic_optimization({k}).gif')
+            k+=1
+            image_file = os.path.join(image_dir,f'schematic_optimization({k}).gif')
         print(f'Saving {len(images)} image frames to {image_file}...')
         images[0].save(image_file, save_all=True, append_images=images[1:], optimize=True, duration=20, loop=0)
 
     # Report run time
     t1 = time.time()
-    duration = t1 - t0
-    mins, secs = divmod(duration, 60)
+    duration = t1-t0
+    mins,secs = divmod(duration,60)
     print(f'Script executed in {mins} minutes and {round(secs)} seconds')
 
     if images:
         images[-1].show()
-
+    
     return placement_info
+
+
+
 
 
 def generateSchematic(comp_dict, placement_info):
     # Define map of phases
-    phase_map = ['A', 'B', 'C', 'N']
-
+    phase_map = ['A','B','C','N']
+    
     # Create SchematicAPI object
     model = SchematicAPI()
 
     # Create new model
     model.create_new_model()
 
-    flip_dict = {0: 'flip_none',
-                 90: 'flip_none',
-                 180: 'flip_vertical',
-                 270: 'flip_horizontal'}
-    rot_dict = {0: 'up',
-                90: 'left',
-                180: 'down',
-                270: 'right'}
-
+    flip_dict = {0:'flip_none',
+                 90:'flip_none',
+                 180:'flip_vertical',
+                 270:'flip_horizontal'}
+    rot_dict = {0:'up',
+                90:'left',
+                180:'down',
+                270:'right'}
+    
     comp_rot_dict = {
-        'Load': 90,
-        'Capacitor Bank': 90,
-        'Storage': 180,
-        'Vsource': 180,
-        'Isource': 180,
-    }
+                    'Load':90,
+                    'Capacitor Bank':90,
+                    'Storage':180,
+                    'Vsource':180,
+                    'Isource':180,
+                    }
     print('Placing components on canvas...')
     tcomp_dict = {}
     failed_to_place = []
 
-    pbar = tqdm(total=len(placement_info))
-
+    pbar = tqdm(total=len(placement_info))       
+    
     for comp_type in comp_dict:
         typhoon_comp_type = f'OpenDSS/{comp_type}'
 
@@ -624,20 +626,20 @@
             comp = comp_dict[comp_type][comp_name]
             new_comp_name = f'{comp_type}_{comp_name}'
             try:
-                ##                print(f'Placing {new_comp_name}...')
+##                print(f'Placing {new_comp_name}...')
                 comp_r = placement_info[new_comp_name]['rotation']
-                r = rot_dict[(comp_r - comp_r0 + 360) % 360]
+                r = rot_dict[(comp_r-comp_r0+360)%360]
                 f = flip_dict[comp_r]
                 p = placement_info[new_comp_name]['position']
                 tcomp_dict[new_comp_name] = model.create_component(
                     typhoon_comp_type,
-                    name=new_comp_name,
-                    position=tuple(p),
-                    rotation=r,
-                    flip=f
-                )
+                    name = new_comp_name,
+                    position = tuple(p),
+                    rotation = r,
+                    flip = f
+                    )
             except:
-                ##                print(f'Failed to place {new_comp_name}!')
+##                print(f'Failed to place {new_comp_name}!')
                 failed_to_place.append(new_comp_name)
 
             if new_comp_name in tcomp_dict:
@@ -651,13 +653,8 @@
                     bus_type += 'C' if '3' in bus_phases else ''
                     model.set_property_value(model.prop(comp_handle, 'type_prop'), bus_type)
                     if '0' in bus_phases:
-<<<<<<< HEAD
-                        model.set_property_value(model.prop(comp_handle, 'ground'), True)
-
-=======
                         model.set_property_value(model.prop(comp_handle, 'ground_prop'), True)
                         
->>>>>>> e9773e22
                 else:
                     comp_props = comp['properties']
 
@@ -669,12 +666,12 @@
                         except:
                             print(f'Unable to assign property {attr}')
                             pass
-
+                    
             pbar.update(1)
     pbar.close()
     if any(failed_to_place):
         print(f'Failed to place: {failed_to_place}')
-
+            
     print('\nConnecting components...')
 
     for comp_type in comp_dict:
@@ -692,26 +689,26 @@
                         bus = buslist[j][0]
                         phase_str = buslist[j][1]
                         tbus = tcomp_dict[f'Bus_{bus}']
-
+                        
                         try:
                             p = phase_str.split('.')
 
                             try:
                                 ### Optimally select bus side
-                                x_bus, y_bus = placement_info[f'Bus_{bus}']['position']
+                                x_bus,y_bus = placement_info[f'Bus_{bus}']['position']
                                 r_bus = placement_info[f'Bus_{bus}']['rotation']
-                                x, y = placement_info[alias]['position']
+                                x,y = placement_info[alias]['position']
                                 # If bus is facing up-down, compare y
                                 if r_bus:
-                                    bus_side = (1 if y > y_bus else 2)
+                                    bus_side = (1 if y>y_bus else 2)
                                 # If bus is facing left-right, compare x
                                 else:
-                                    bus_side = (1 if x < x_bus else 2)
+                                    bus_side = (1 if x<x_bus else 2)
                                 ###
                             except:
                                 print('Unable to automatically select bus side. Connecting to side 1')
                                 bus_side = 1
-
+                                    
                             ### Modified to handle ground connections
                             for k in range(len(p)):
 
@@ -719,11 +716,11 @@
                                 try:
                                     phase_character = phase_map[k]
                                 except IndexError:
-                                    phase_character = chr(k + 65)
-                                c_term = model.term(tcomp, f'{phase_character}{j + 1}')
-
+                                    phase_character = chr(k+65)
+                                c_term = model.term(tcomp, f'{phase_character}{j+1}')
+                                
                                 phase = p[k]
-                                bus_term_name = '0' if phase == '0' else f'{chr(ord(phase) + 16)}{bus_side}'
+                                bus_term_name = '0' if phase=='0' else f'{chr(ord(phase)+16)}{bus_side}'
                                 b_term = model.term(tbus, bus_term_name)
 
                                 model.create_connection(c_term, b_term)
@@ -740,9 +737,9 @@
     try:
         generators = comp_dict['Generator']
         names = [f'Generator_{g}' for g in generators.keys()]
-
+        
         if generators: print()
-
+        
         for gen in generators:
             name = f'Generator_{gen}'
             try:
@@ -754,29 +751,29 @@
                 r = rot_dict[gen_r]
                 f = flip_dict[gen_r]
 
-                xy = (gen_r / 90) % 2 == 1
+                xy = (gen_r/90)%2==1
                 pn = np.sign(gen_r - 135)
 
                 xshift = pn if not xy else 0
                 yshift = -pn if xy else 0
 
-                cont_pos = (gen_p[0] + xshift * genctrl_offset, gen_p[1] + yshift * genctrl_offset)
-
+                cont_pos = (gen_p[0]+xshift*genctrl_offset, gen_p[1]+yshift*genctrl_offset)
+                
                 j = 1
                 while f'{name}_control{j}' in names:
                     j += 1
-
+                    
                 controller = f'{name}_control{j}'
                 names.append(controller)
-
+                
                 print(f'Placing controller for {name}...')
                 cont_h = model.create_component(
                     'OpenDSS/Generator Control',
-                    name=controller,
-                    position=cont_pos,
-                    rotation=r,
-                    flip=f
-                )
+                    name = controller,
+                    position = cont_pos,
+                    rotation = r,
+                    flip = f
+                    )
 
                 try:
                     gen_mode = comp_dict['Generator'][gen]['properties']['G_mod']
@@ -785,7 +782,7 @@
                     model.set_property_value(model.prop(cont_h, 'ctrl_mode_str'), ctrl_mode)
                 except:
                     print(f'Failed to set control mode for {controller}')
-
+                    
                 model.create_connection(model.term(cont_h, 'del_vfd'), model.term(gen_h, 'Vfd_in'))
                 model.create_connection(model.term(cont_h, 'del_Tm'), model.term(gen_h, 'Tm_in'))
                 model.create_connection(model.term(gen_h, 'meas'), model.term(cont_h, 'Gen_meas'))
@@ -794,21 +791,25 @@
                 print(f'Failed to place controller for {controller}')
     except KeyError:
         print('No generators detected...')
-
+              
     return model
 
 
+
+
+
 def rotateGraph(comps, neighbors, positions):
+
     # Get average neighbor direction
-    total_nx_vec = complex(0, 0)
-    total_ny_vec = complex(0, 0)
+    total_nx_vec = complex(0,0)
+    total_ny_vec = complex(0,0)
     for n in neighbors:
-        n0, n1 = n
-        x0, y0 = positions[comps.index(n0)]
-        x1, y1 = positions[comps.index(n1)]
-
-        total_nx_vec += complex(abs(x1 - x0), (1 if x1 > x0 else -1) * (y1 - y0))
-        total_ny_vec += complex(abs(y1 - y0), (1 if y1 > y0 else -1) * (x1 - x0))
+        n0,n1 = n
+        x0,y0 = positions[comps.index(n0)]
+        x1,y1 = positions[comps.index(n1)]
+        
+        total_nx_vec += complex(abs(x1-x0), (1 if x1>x0 else -1)*(y1-y0))
+        total_ny_vec += complex(abs(y1-y0), (1 if y1>y0 else -1)*(x1-x0))
 
     xvec_mag = abs(total_nx_vec)
     yvec_mag = abs(total_ny_vec)
@@ -817,56 +818,59 @@
         total_n_vec = total_nx_vec
     else:
         print('Rotating for y')
-        total_n_vec = total_ny_vec.conjugate() * 1j
-    n_vec = total_n_vec.conjugate() / abs(total_n_vec)
+        total_n_vec = total_ny_vec.conjugate()*1j
+    n_vec = total_n_vec.conjugate()/abs(total_n_vec)
     rotated_positions = []
     for xy in positions:
-        cxy = complex(xy[0], xy[1])
-        rxy = cxy * n_vec
-        rotated_positions.append(np.array([rxy.real, rxy.imag]))
+        cxy = complex(xy[0],xy[1])
+        rxy = cxy*n_vec
+        rotated_positions.append(np.array([rxy.real,rxy.imag]))
     return rotated_positions
 
 
-def forceDirectedGraph(comps, neighbors, gains=[], positions=None, iterations=None, velocities=None, locked=None,
-                       draw_graphs=False, pbar_in=None):
+
+
+
+def forceDirectedGraph(comps, neighbors, gains=[], positions=None, iterations=None, velocities=None, locked=None, draw_graphs=False, pbar_in=None):
+
     images = []
-
+    
     # Initialize gains: kc, ks, b, t
-    set_gains = [1, 1, 1, 1]
-    for j, g in enumerate(gains):
-        if j > len(set_gains):
-            print(
-                f'Expected {len(set_gains)} gain values but {len(gains)} were provided. Only first {len(set_gains)} will be used.')
+    set_gains = [1,1,1,1]
+    for j,g in enumerate(gains):
+        if j>len(set_gains):
+            print(f'Expected {len(set_gains)} gain values but {len(gains)} were provided. Only first {len(set_gains)} will be used.')
             break
         else:
-            set_gains[j] = g
+            set_gains[j]=g
     kc, ks, b, t = set_gains
 
+    
     # Initialize positions
     if not positions:
 
         # Place buses in a circle
         n = len(comps)
         positions = []
-
-        if n == 1:
-            positions.append([0, 0])
+        
+        if n==1:
+            positions.append([0,0])
         else:
-
-            phi = 2 * np.pi / n
+            
+            phi = 2*np.pi/n
             u_rot = complex(np.cos(phi).round(10), np.sin(phi).round(10))
-            s = (kc / ks) ** (1 / 3)
-            doc = s / np.sin(np.pi / n)
-            v = complex(doc, 0)
+            s = (kc/ks)**(1/3)
+            doc = s/np.sin(np.pi/n)
+            v = complex(doc,0)
             for comp in comps:
                 positions.append([v.real, v.imag])
-                v = v * u_rot
+                v = v*u_rot
 
         # Reorder components by neighbors
         ordered_comps = []
         unordered_comps = [c for c in comps]
         remaining_neighbors = [n for n in neighbors]
-
+        
         comp_found = False
         while unordered_comps:
             if not comp_found:
@@ -886,55 +890,56 @@
 
         positions = [positions[comps.index(c)] for c in ordered_comps]
 
+
     # Initialize velocities
     if not velocities:
-        velocities = np.array([[0, 0]] * len(comps))
+        velocities = np.array([[0,0]]*len(comps))
+
 
     # Initialize locked components
     if not locked:
-        locked = [0] * len(comps)
+        locked = [0]*len(comps)
+
 
     # Initialize iteration count
     if not iterations:
-        iterations = 20 * len(comps)
-
+        iterations = 20*len(comps)
+        
     # Initialize progress bar
     if pbar_in is None:
         pbar = tqdm(total=iterations)
     else:
         pbar = pbar_in
-
+        
     # Simulate force-directed graph evolution
     for k in range(iterations):
-
+                
         # Compute forces from charge definition        
-        f_vecs = [
-            sum([np.array([x0 - x1, y0 - y1]) * kc * (max([0.01, (x0 - x1) ** 2 + (y0 - y1) ** 2])) ** (-3 / 2) for
-                 j, (x1, y1) in enumerate(positions) if not i == j]) for i, (x0, y0) in enumerate(positions)]
-
+        f_vecs = [sum([np.array([x0-x1,y0-y1])*kc*(max([0.01,(x0-x1)**2+(y0-y1)**2]))**(-3/2) for j,(x1,y1) in enumerate(positions) if not i==j]) for i,(x0,y0) in enumerate(positions)]
+        
         # Add forces from spring definition
         for n in neighbors:
-            n0, n1 = n
-            x0, y0 = positions[comps.index(n0)]
-            x1, y1 = positions[comps.index(n1)]
-            f_spring = ks * np.array([x0 - x1, y0 - y1])
+            n0,n1 = n
+            x0,y0 = positions[comps.index(n0)]
+            x1,y1 = positions[comps.index(n1)]
+            f_spring = ks*np.array([x0-x1,y0-y1])
             f_vecs[comps.index(n0)] -= f_spring
             f_vecs[comps.index(n1)] += f_spring
 
         # Add friction forces
         for j in range(len(f_vecs)):
-            f_vecs[j] -= velocities[j] * b
+            f_vecs[j] -= velocities[j]*b
 
         if any(locked):
             for ll in range(len(locked)):
                 if locked[ll]:
-                    velocities[ll] = np.array([0, 0])
-                    f_vecs[ll] = np.array([0, 0])
+                    velocities[ll]=np.array([0,0])
+                    f_vecs[ll]=np.array([0,0])
 
         # Update positions: use mass=1 therefore f=a
-        positions = [p + v * t + 1 / 2 * a * t ** 2 for p, v, a in zip(positions, velocities, f_vecs)]
-        velocities = [v + a * t for v, a in zip(velocities, f_vecs)]
-
+        positions = [p + v*t + 1/2*a*t**2 for p,v,a in zip(positions, velocities, f_vecs)]
+        velocities = [v + a*t for v,a in zip(velocities, f_vecs)]
+        
         # Generate image frame for later animation
         if draw_graphs:
             images.append(drawGraph(comps, positions, neighbors, locked))
@@ -942,39 +947,42 @@
         pbar.update(1)
     if pbar_in is None:
         pbar.close()
-
+        
     return positions, velocities, images
 
 
+
+
+         
 def drawGraph(comps, positions, neighbors, locked):
     g = 255
     c = 0
-    x, y = 1000, 800
-
-    color_free = (c, c, c)
-    color_locked = (180, 50, 50)
-
-    center = np.array([x / 2, y / 2])
+    x,y = 1000,800
+
+    color_free =(c,c,c)
+    color_locked = (180,50,50)
+
+    center = np.array([x/2,y/2])
     scale = 10
     size = 10
     lw = 1
-
+    
     im = Image.new('RGB', (x, y), (g, g, g))
     draw = ImageDraw.Draw(im)
 
     for n in neighbors:
-        n1, n2 = n
-
-        x1, y1 = (positions[comps.index(n1)] * scale + center)
-        x2, y2 = (positions[comps.index(n2)] * scale + center)
-        draw.line((x1, y1, x2, y2), fill=(c, c, c, c), width=lw)
-
+        n1,n2 = n
+
+        x1,y1 = (positions[comps.index(n1)]*scale+center)
+        x2,y2 = (positions[comps.index(n2)]*scale+center)
+        draw.line((x1,y1,x2,y2), fill=(c,c,c,c), width = lw)
+        
     for k in range(len(comps)):
         comp = comps[k]
         pos = positions[k]
 
-        xc, yc = center + pos * scale
-        draw_pos = (xc - size / 2, yc - size / 2, xc + size / 2, yc + size / 2)
+        xc,yc = center+pos*scale
+        draw_pos = (xc-size/2, yc-size/2, xc+size/2, yc+size/2)
 
         if locked[k]:
             color = color_locked
@@ -982,10 +990,14 @@
             color = color_free
         draw.ellipse(draw_pos, fill=color, outline=color)
 
-    return im
+    return im    
+
+
+
 
 
 def importLoadShapes():
+    
     loadshapes = {}
 
     shape = dss.LoadShape.First()
@@ -997,19 +1009,20 @@
         mult = str(dss.LoadShape.PMult())
         hour = str(dss.LoadShape.TimeArray())
         loadshapes[name] = {
-            "npts": npts,
-            "interval": interval,
-            "mult": mult,
-            "hour": hour,
-        }
+                            "npts":npts,
+                            "interval":interval,
+                            "mult":mult,
+                            "hour":hour,
+                            }
         shape = dss.LoadShape.Next()
 
     return loadshapes
+
 
 
 def writeLoadShapes(loadshapes_dict, save_dir, circuit_name):
     from pathlib import Path
-
+    
     targ_dir = os.path.abspath(os.path.join(save_dir, f'{circuit_name} Target files\dss\data'))
     if not os.path.exists(targ_dir):
         # Create missing directories
@@ -1021,17 +1034,20 @@
         with open(fname, 'r') as f:
             obj_dicts = json.load(f)
     except FileNotFoundError:
-        obj_dicts = {"loadshapes": {}}
+        obj_dicts = {"loadshapes" : {}}
 
     obj_dicts["loadshapes"].update(loadshapes_dict)
 
     with open(fname, 'w') as f:
         f.write(json.dumps(obj_dicts, indent=4))
 
+    
+    
 
 ###########################################################################################
 ###################################### Local Functions ####################################
 ###########################################################################################
+
 
 
 def readFile(file, newlines=False):
@@ -1043,4 +1059,5 @@
         all_lines = [line.strip() for line in text.split('\n')]
     else:
         all_lines = [line.strip() for line in text.split('\n') if line]
-    return all_lines+    return all_lines
+
